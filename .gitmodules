[submodule "lib/forge-std"]
	path = lib/forge-std
	url = https://github.com/foundry-rs/forge-std
[submodule "lib/eigenlayer-contracts"]
	path = lib/eigenlayer-contracts
	url = https://github.com/Layr-labs/eigenlayer-contracts
<<<<<<< HEAD
	branch = m2-mainnet-fixes
=======
	branch = dev
>>>>>>> 3dee20c5
[submodule "lib/ds-test"]
	path = lib/ds-test
	url = https://github.com/dapphub/ds-test
[submodule "lib/openzeppelin-contracts"]
	path = lib/openzeppelin-contracts
	url = https://github.com/Openzeppelin/openzeppelin-contracts
[submodule "lib/openzeppelin-contracts-upgradeable"]
	path = lib/openzeppelin-contracts-upgradeable
	url = https://github.com/Openzeppelin/openzeppelin-contracts-upgradeable<|MERGE_RESOLUTION|>--- conflicted
+++ resolved
@@ -4,11 +4,7 @@
 [submodule "lib/eigenlayer-contracts"]
 	path = lib/eigenlayer-contracts
 	url = https://github.com/Layr-labs/eigenlayer-contracts
-<<<<<<< HEAD
-	branch = m2-mainnet-fixes
-=======
 	branch = dev
->>>>>>> 3dee20c5
 [submodule "lib/ds-test"]
 	path = lib/ds-test
 	url = https://github.com/dapphub/ds-test
