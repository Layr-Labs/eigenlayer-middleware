// SPDX-License-Identifier: BUSL-1.1
pragma solidity ^0.8.12;

import "forge-std/Test.sol";

// OpenZeppelin
import "@openzeppelin/contracts/token/ERC20/presets/ERC20PresetFixedSupply.sol";
import "@openzeppelin/contracts/proxy/transparent/ProxyAdmin.sol";
import "@openzeppelin/contracts/proxy/transparent/TransparentUpgradeableProxy.sol";
import "@openzeppelin/contracts/proxy/beacon/IBeacon.sol";
import "@openzeppelin/contracts/proxy/beacon/UpgradeableBeacon.sol";
import "@openzeppelin/contracts/utils/Strings.sol";

// Core contracts
import "eigenlayer-contracts/src/contracts/core/DelegationManager.sol";
import "eigenlayer-contracts/src/contracts/core/StrategyManager.sol";
import "eigenlayer-contracts/src/contracts/core/Slasher.sol";
import "eigenlayer-contracts/src/contracts/core/AVSDirectory.sol";
import "eigenlayer-contracts/src/contracts/core/RewardsCoordinator.sol";
import "eigenlayer-contracts/src/contracts/strategies/StrategyBase.sol";
import "eigenlayer-contracts/src/contracts/pods/EigenPodManager.sol";
import "eigenlayer-contracts/src/contracts/pods/EigenPod.sol";
<<<<<<< HEAD
// import "eigenlayer-contracts/src/contracts/pods/DelayedWithdrawalRouter.sol";
=======
>>>>>>> cb2b3341
import "eigenlayer-contracts/src/contracts/permissions/PauserRegistry.sol";
import "eigenlayer-contracts/src/test/mocks/ETHDepositMock.sol";

// Middleware contracts
import "src/RegistryCoordinator.sol";
import "src/StakeRegistry.sol";
import "src/IndexRegistry.sol";
import "src/BLSApkRegistry.sol";
import "test/mocks/ServiceManagerMock.sol";
import "src/OperatorStateRetriever.sol";

// Mocks and More
import "src/libraries/BN254.sol";
import "src/libraries/BitmapUtils.sol";

import "eigenlayer-contracts/src/test/mocks/EmptyContract.sol";
// import "src/test/integration/mocks/ServiceManagerMock.t.sol";
import "test/integration/User.t.sol";

abstract contract IntegrationDeployer is Test, IUserDeployer {
    using Strings for *;

    Vm cheats = Vm(VM_ADDRESS);

    // Core contracts to deploy
    DelegationManager delegationManager;
    AVSDirectory public avsDirectory;
    StrategyManager strategyManager;
    EigenPodManager eigenPodManager;
    RewardsCoordinator rewardsCoordinator;
    PauserRegistry pauserRegistry;
    Slasher slasher;
    IBeacon eigenPodBeacon;
    EigenPod pod;
<<<<<<< HEAD
    // DelayedWithdrawalRouter delayedWithdrawalRouter;
=======
>>>>>>> cb2b3341
    ETHPOSDepositMock ethPOSDeposit;

    // Base strategy implementation in case we want to create more strategies later
    StrategyBase baseStrategyImplementation;

    // Middleware contracts to deploy
    RegistryCoordinator public registryCoordinator;
    ServiceManagerMock serviceManager;
    BLSApkRegistry blsApkRegistry;
    StakeRegistry stakeRegistry;
    IndexRegistry indexRegistry;
    OperatorStateRetriever operatorStateRetriever;

    TimeMachine public timeMachine;

    // Lists of strategies used in the system
    IStrategy[] allStrats;
    IERC20[] allTokens;

    // ProxyAdmin
    ProxyAdmin proxyAdmin;
    // Admin Addresses
    address eigenLayerReputedMultisig = address(this); // admin address
    address constant pauser = address(555);
    address constant unpauser = address(556);
    address public registryCoordinatorOwner =
        address(uint160(uint256(keccak256("registryCoordinatorOwner"))));
    uint256 public churnApproverPrivateKey = uint256(keccak256("churnApproverPrivateKey"));
    address public churnApprover = cheats.addr(churnApproverPrivateKey);
    address ejector = address(uint160(uint256(keccak256("ejector"))));
    address rewardsUpdater = address(uint160(uint256(keccak256("rewardsUpdater"))));

    // Constants/Defaults
    uint64 constant GENESIS_TIME_LOCAL = 1 hours * 12;
    uint256 constant MIN_BALANCE = 1e6;
    uint256 constant MAX_BALANCE = 5e6;
    uint256 constant MAX_STRATEGY_COUNT = 32; // From StakeRegistry.MAX_WEIGHING_FUNCTION_LENGTH
    uint96 constant DEFAULT_STRATEGY_MULTIPLIER = 1e18;
    // RewardsCoordinator
    uint32 MAX_REWARDS_DURATION = 70 days;
    uint32 MAX_RETROACTIVE_LENGTH = 84 days;
    uint32 MAX_FUTURE_LENGTH = 28 days;
    uint32 GENESIS_REWARDS_TIMESTAMP = 1_712_092_632;
    /// @notice Delay in timestamp before a posted root can be claimed against
    uint32 activationDelay = 7 days;
    /// @notice intervals(epochs) are 2 weeks
    uint32 calculationIntervalSeconds = 14 days;
    /// @notice the commission for all operators across all avss
    uint16 globalCommissionBips = 1000;

    function setUp() public virtual {
        // Deploy ProxyAdmin
        proxyAdmin = new ProxyAdmin();

        // Deploy PauserRegistry
        address[] memory pausers = new address[](1);
        pausers[0] = pauser;
        pauserRegistry = new PauserRegistry(pausers, unpauser);

        // Deploy mocks
        EmptyContract emptyContract = new EmptyContract();
        ethPOSDeposit = new ETHPOSDepositMock();

        /**
         * First, deploy upgradeable proxy contracts that **will point** to the implementations. Since the implementation contracts are
         * not yet deployed, we give these proxies an empty contract as the initial implementation, to act as if they have no code.
         */
        delegationManager = DelegationManager(
            address(
                new TransparentUpgradeableProxy(address(emptyContract), address(proxyAdmin), "")
            )
        );
        strategyManager = StrategyManager(
            address(
                new TransparentUpgradeableProxy(address(emptyContract), address(proxyAdmin), "")
            )
        );
        slasher = Slasher(
            address(
                new TransparentUpgradeableProxy(address(emptyContract), address(proxyAdmin), "")
            )
        );
        eigenPodManager = EigenPodManager(
            address(
                new TransparentUpgradeableProxy(address(emptyContract), address(proxyAdmin), "")
            )
        );
<<<<<<< HEAD
        // delayedWithdrawalRouter = DelayedWithdrawalRouter(
        //     address(
        //         new TransparentUpgradeableProxy(address(emptyContract), address(proxyAdmin), "")
        //     )
        // );
=======
>>>>>>> cb2b3341
        avsDirectory = AVSDirectory(
            address(
                new TransparentUpgradeableProxy(address(emptyContract), address(proxyAdmin), "")
            )
        );
        // RewardsCoordinator = RewardsCoordinator(
        //     address(new TransparentUpgradeableProxy(address(emptyContract), address(proxyAdmin), ""))
        // );

        // Deploy EigenPod Contracts
        pod = new EigenPod(
            ethPOSDeposit,
<<<<<<< HEAD
            // delayedWithdrawalRouter,
            eigenPodManager,
            // MAX_RESTAKED_BALANCE_GWEI_PER_VALIDATOR,
            0
=======
            eigenPodManager,
            GENESIS_TIME_LOCAL
>>>>>>> cb2b3341
        );

        eigenPodBeacon = new UpgradeableBeacon(address(pod));

        // Second, deploy the *implementation* contracts, using the *proxy contracts* as inputs
        DelegationManager delegationImplementation =
            new DelegationManager(strategyManager, slasher, eigenPodManager);
        StrategyManager strategyManagerImplementation =
            new StrategyManager(delegationManager, eigenPodManager, slasher);
        Slasher slasherImplementation = new Slasher(strategyManager, delegationManager);
        EigenPodManager eigenPodManagerImplementation = new EigenPodManager(
            ethPOSDeposit, eigenPodBeacon, strategyManager, slasher, delegationManager
        );
<<<<<<< HEAD
        // DelayedWithdrawalRouter delayedWithdrawalRouterImplementation =
        //     new DelayedWithdrawalRouter(eigenPodManager);
=======
>>>>>>> cb2b3341
        AVSDirectory avsDirectoryImplemntation = new AVSDirectory(delegationManager);
        // RewardsCoordinator rewardsCoordinatorImplementation = new RewardsCoordinator(
        //     delegationManager,
        //     IStrategyManager(address(strategyManager)),
        //     MAX_REWARDS_DURATION,
        //     MAX_RETROACTIVE_LENGTH,
        //     MAX_FUTURE_LENGTH,
        //     GENESIS_REWARDS_TIMESTAMP
        // );

        // Third, upgrade the proxy contracts to point to the implementations
        uint256 minWithdrawalDelayBlocks = 7 days / 12 seconds;
        IStrategy[] memory initializeStrategiesToSetDelayBlocks = new IStrategy[](0);
        uint256[] memory initializeWithdrawalDelayBlocks = new uint256[](0);
        // DelegationManager
        proxyAdmin.upgradeAndCall(
            TransparentUpgradeableProxy(payable(address(delegationManager))),
            address(delegationImplementation),
            abi.encodeWithSelector(
                DelegationManager.initialize.selector,
                eigenLayerReputedMultisig, // initialOwner
                pauserRegistry,
                0, /* initialPausedStatus */
                minWithdrawalDelayBlocks,
                initializeStrategiesToSetDelayBlocks,
                initializeWithdrawalDelayBlocks
            )
        );
        // StrategyManager
        proxyAdmin.upgradeAndCall(
            TransparentUpgradeableProxy(payable(address(strategyManager))),
            address(strategyManagerImplementation),
            abi.encodeWithSelector(
                StrategyManager.initialize.selector,
                eigenLayerReputedMultisig, //initialOwner
                eigenLayerReputedMultisig, //initial whitelister
                pauserRegistry,
                0 // initialPausedStatus
            )
        );
        // Slasher
        proxyAdmin.upgradeAndCall(
            TransparentUpgradeableProxy(payable(address(slasher))),
            address(slasherImplementation),
            abi.encodeWithSelector(
                Slasher.initialize.selector,
                eigenLayerReputedMultisig,
                pauserRegistry,
                0 // initialPausedStatus
            )
        );
        // EigenPodManager
        proxyAdmin.upgradeAndCall(
            TransparentUpgradeableProxy(payable(address(eigenPodManager))),
            address(eigenPodManagerImplementation),
            abi.encodeWithSelector(
                EigenPodManager.initialize.selector,
                eigenLayerReputedMultisig, // initialOwner
                pauserRegistry,
                0 // initialPausedStatus
            )
        );
<<<<<<< HEAD
        // Delayed Withdrawal Router
        // proxyAdmin.upgradeAndCall(
        //     TransparentUpgradeableProxy(payable(address(delayedWithdrawalRouter))),
        //     address(delayedWithdrawalRouterImplementation),
        //     abi.encodeWithSelector(
        //         DelayedWithdrawalRouter.initialize.selector,
        //         eigenLayerReputedMultisig, // initialOwner
        //         pauserRegistry,
        //         0, // initialPausedStatus
        //         minWithdrawalDelayBlocks
        //     )
        // );
=======
>>>>>>> cb2b3341
        // AVSDirectory
        proxyAdmin.upgradeAndCall(
            TransparentUpgradeableProxy(payable(address(avsDirectory))),
            address(avsDirectoryImplemntation),
            abi.encodeWithSelector(
                AVSDirectory.initialize.selector,
                eigenLayerReputedMultisig, // initialOwner
                pauserRegistry,
                0 // initialPausedStatus
            )
        );
        // // RewardsCoordinator
        // proxyAdmin.upgradeAndCall(
        //     TransparentUpgradeableProxy(payable(address(rewardsCoordinator))),
        //     address(rewardsCoordinatorImplementation),
        //     abi.encodeWithSelector(
        //         RewardsCoordinator.initialize.selector,
        //         eigenLayerReputedMultisig, // initialOwner
        //         pauserRegistry,
        //         0, // initialPausedStatus
        //         rewardsUpdater,
        //         activationDelay,
        //         calculationIntervalSeconds,
        //         globalCommissionBips
        //     )
        // );

        // Deploy and whitelist strategies
        baseStrategyImplementation = new StrategyBase(strategyManager);
        for (uint256 i = 0; i < MAX_STRATEGY_COUNT; i++) {
            string memory number = uint256(i).toString();
            string memory stratName = string.concat("StrategyToken", number);
            string memory stratSymbol = string.concat("STT", number);
            _newStrategyAndToken(stratName, stratSymbol, 10e50, address(this));
        }

        // wibbly-wobbly timey-wimey shenanigans
        timeMachine = new TimeMachine();

        cheats.startPrank(registryCoordinatorOwner);
        registryCoordinator = RegistryCoordinator(
            address(
                new TransparentUpgradeableProxy(address(emptyContract), address(proxyAdmin), "")
            )
        );

        stakeRegistry = StakeRegistry(
            address(
                new TransparentUpgradeableProxy(address(emptyContract), address(proxyAdmin), "")
            )
        );

        indexRegistry = IndexRegistry(
            address(
                new TransparentUpgradeableProxy(address(emptyContract), address(proxyAdmin), "")
            )
        );

        blsApkRegistry = BLSApkRegistry(
            address(
                new TransparentUpgradeableProxy(address(emptyContract), address(proxyAdmin), "")
            )
        );

        serviceManager = ServiceManagerMock(
            address(
                new TransparentUpgradeableProxy(address(emptyContract), address(proxyAdmin), "")
            )
        );
        cheats.stopPrank();

        StakeRegistry stakeRegistryImplementation = new StakeRegistry(
            IRegistryCoordinator(registryCoordinator), IDelegationManager(delegationManager), IAVSDirectory(avsDirectory), IServiceManager(serviceManager)
        );
        BLSApkRegistry blsApkRegistryImplementation =
            new BLSApkRegistry(IRegistryCoordinator(registryCoordinator));
        IndexRegistry indexRegistryImplementation =
            new IndexRegistry(IRegistryCoordinator(registryCoordinator));
        ServiceManagerMock serviceManagerImplementation = new ServiceManagerMock(
            IAVSDirectory(avsDirectory),
            rewardsCoordinator,
            IRegistryCoordinator(registryCoordinator),
            stakeRegistry
        );

        proxyAdmin.upgrade(
            TransparentUpgradeableProxy(payable(address(stakeRegistry))),
            address(stakeRegistryImplementation)
        );

        proxyAdmin.upgrade(
            TransparentUpgradeableProxy(payable(address(blsApkRegistry))),
            address(blsApkRegistryImplementation)
        );

        proxyAdmin.upgrade(
            TransparentUpgradeableProxy(payable(address(indexRegistry))),
            address(indexRegistryImplementation)
        );

        proxyAdmin.upgrade(
            TransparentUpgradeableProxy(payable(address(serviceManager))),
            address(serviceManagerImplementation)
        );

        serviceManager.initialize({
            initialOwner: registryCoordinatorOwner,
            rewardsInitiator: address(msg.sender)
        });

        RegistryCoordinator registryCoordinatorImplementation =
            new RegistryCoordinator(serviceManager, stakeRegistry, blsApkRegistry, indexRegistry);
        proxyAdmin.upgradeAndCall(
            TransparentUpgradeableProxy(payable(address(registryCoordinator))),
            address(registryCoordinatorImplementation),
            abi.encodeWithSelector(
                RegistryCoordinator.initialize.selector,
                registryCoordinatorOwner,
                churnApprover,
                ejector,
                pauserRegistry,
                0, /*initialPausedStatus*/
                new IRegistryCoordinator.OperatorSetParam[](0),
                new uint96[](0),
                new IStakeRegistry.StrategyParams[][](0)
            )
        );

        operatorStateRetriever = new OperatorStateRetriever();
    }

    /// @dev Deploy a strategy and its underlying token, push to global lists of tokens/strategies, and whitelist
    /// strategy in strategyManager
    function _newStrategyAndToken(
        string memory tokenName,
        string memory tokenSymbol,
        uint256 initialSupply,
        address owner
    ) internal {
        IERC20 underlyingToken =
            new ERC20PresetFixedSupply(tokenName, tokenSymbol, initialSupply, owner);
        StrategyBase strategy = StrategyBase(
            address(
                new TransparentUpgradeableProxy(
                    address(baseStrategyImplementation),
                    address(proxyAdmin),
                    abi.encodeWithSelector(
                        StrategyBase.initialize.selector, underlyingToken, pauserRegistry
                    )
                )
            )
        );

        // Whitelist strategy
        IStrategy[] memory strategies = new IStrategy[](1);
        bool[] memory thirdPartyTransfersForbiddenValues = new bool[](1);
        strategies[0] = strategy;
        cheats.prank(strategyManager.strategyWhitelister());
        strategyManager.addStrategiesToDepositWhitelist(
            strategies, thirdPartyTransfersForbiddenValues
        );

        // Add to allStrats
        allStrats.push(strategy);
        allTokens.push(underlyingToken);
    }
}<|MERGE_RESOLUTION|>--- conflicted
+++ resolved
@@ -20,10 +20,6 @@
 import "eigenlayer-contracts/src/contracts/strategies/StrategyBase.sol";
 import "eigenlayer-contracts/src/contracts/pods/EigenPodManager.sol";
 import "eigenlayer-contracts/src/contracts/pods/EigenPod.sol";
-<<<<<<< HEAD
-// import "eigenlayer-contracts/src/contracts/pods/DelayedWithdrawalRouter.sol";
-=======
->>>>>>> cb2b3341
 import "eigenlayer-contracts/src/contracts/permissions/PauserRegistry.sol";
 import "eigenlayer-contracts/src/test/mocks/ETHDepositMock.sol";
 
@@ -58,10 +54,6 @@
     Slasher slasher;
     IBeacon eigenPodBeacon;
     EigenPod pod;
-<<<<<<< HEAD
-    // DelayedWithdrawalRouter delayedWithdrawalRouter;
-=======
->>>>>>> cb2b3341
     ETHPOSDepositMock ethPOSDeposit;
 
     // Base strategy implementation in case we want to create more strategies later
@@ -149,14 +141,6 @@
                 new TransparentUpgradeableProxy(address(emptyContract), address(proxyAdmin), "")
             )
         );
-<<<<<<< HEAD
-        // delayedWithdrawalRouter = DelayedWithdrawalRouter(
-        //     address(
-        //         new TransparentUpgradeableProxy(address(emptyContract), address(proxyAdmin), "")
-        //     )
-        // );
-=======
->>>>>>> cb2b3341
         avsDirectory = AVSDirectory(
             address(
                 new TransparentUpgradeableProxy(address(emptyContract), address(proxyAdmin), "")
@@ -169,15 +153,8 @@
         // Deploy EigenPod Contracts
         pod = new EigenPod(
             ethPOSDeposit,
-<<<<<<< HEAD
-            // delayedWithdrawalRouter,
-            eigenPodManager,
-            // MAX_RESTAKED_BALANCE_GWEI_PER_VALIDATOR,
-            0
-=======
             eigenPodManager,
             GENESIS_TIME_LOCAL
->>>>>>> cb2b3341
         );
 
         eigenPodBeacon = new UpgradeableBeacon(address(pod));
@@ -191,11 +168,6 @@
         EigenPodManager eigenPodManagerImplementation = new EigenPodManager(
             ethPOSDeposit, eigenPodBeacon, strategyManager, slasher, delegationManager
         );
-<<<<<<< HEAD
-        // DelayedWithdrawalRouter delayedWithdrawalRouterImplementation =
-        //     new DelayedWithdrawalRouter(eigenPodManager);
-=======
->>>>>>> cb2b3341
         AVSDirectory avsDirectoryImplemntation = new AVSDirectory(delegationManager);
         // RewardsCoordinator rewardsCoordinatorImplementation = new RewardsCoordinator(
         //     delegationManager,
@@ -258,21 +230,6 @@
                 0 // initialPausedStatus
             )
         );
-<<<<<<< HEAD
-        // Delayed Withdrawal Router
-        // proxyAdmin.upgradeAndCall(
-        //     TransparentUpgradeableProxy(payable(address(delayedWithdrawalRouter))),
-        //     address(delayedWithdrawalRouterImplementation),
-        //     abi.encodeWithSelector(
-        //         DelayedWithdrawalRouter.initialize.selector,
-        //         eigenLayerReputedMultisig, // initialOwner
-        //         pauserRegistry,
-        //         0, // initialPausedStatus
-        //         minWithdrawalDelayBlocks
-        //     )
-        // );
-=======
->>>>>>> cb2b3341
         // AVSDirectory
         proxyAdmin.upgradeAndCall(
             TransparentUpgradeableProxy(payable(address(avsDirectory))),
