// SPDX-License-Identifier: BUSL-1.1
pragma solidity =0.8.12;

import "forge-std/Test.sol";

// OpenZeppelin
import "@openzeppelin/contracts/token/ERC20/presets/ERC20PresetFixedSupply.sol";
import "@openzeppelin/contracts/proxy/transparent/ProxyAdmin.sol";
import "@openzeppelin/contracts/proxy/transparent/TransparentUpgradeableProxy.sol";
import "@openzeppelin/contracts/proxy/beacon/IBeacon.sol";
import "@openzeppelin/contracts/proxy/beacon/UpgradeableBeacon.sol";
import "@openzeppelin/contracts/utils/Strings.sol";

// Core contracts
import "eigenlayer-contracts/src/contracts/core/DelegationManager.sol";
import "eigenlayer-contracts/src/contracts/core/StrategyManager.sol";
import "eigenlayer-contracts/src/contracts/core/Slasher.sol";
import "eigenlayer-contracts/src/contracts/core/AVSDirectory.sol";
import "eigenlayer-contracts/src/contracts/strategies/StrategyBase.sol";
import "eigenlayer-contracts/src/contracts/pods/EigenPodManager.sol";
import "eigenlayer-contracts/src/contracts/pods/EigenPod.sol";
import "eigenlayer-contracts/src/contracts/pods/DelayedWithdrawalRouter.sol";
import "eigenlayer-contracts/src/contracts/permissions/PauserRegistry.sol";
import "eigenlayer-contracts/src/test/mocks/ETHDepositMock.sol";
// import "eigenlayer-contracts/src/test/integration/mocks/BeaconChainOracleMock.t.sol";
import "test/integration/mocks/BeaconChainOracleMock.t.sol";

// Middleware contracts
import "src/RegistryCoordinator.sol";
import "src/StakeRegistry.sol";
import "src/IndexRegistry.sol";
import "src/BLSApkRegistry.sol";
import "test/mocks/ServiceManagerMock.sol";
import "src/OperatorStateRetriever.sol";

// Mocks and More
import "src/libraries/BN254.sol";
import "src/libraries/BitmapUtils.sol";

import "eigenlayer-contracts/src/test/mocks/EmptyContract.sol";
// import "src/test/integration/mocks/ServiceManagerMock.t.sol";
import "test/integration/User.t.sol";

abstract contract IntegrationDeployer is Test, IUserDeployer {

    using Strings for *;

    Vm cheats = Vm(HEVM_ADDRESS);

    // Core contracts to deploy
    DelegationManager delegationManager;
    AVSDirectory public avsDirectory;
    StrategyManager strategyManager;
    EigenPodManager eigenPodManager;
    PauserRegistry pauserRegistry;
    Slasher slasher;
    IBeacon eigenPodBeacon;
    EigenPod pod;
    DelayedWithdrawalRouter delayedWithdrawalRouter;
    ETHPOSDepositMock ethPOSDeposit;
    BeaconChainOracleMock beaconChainOracle;

    // Base strategy implementation in case we want to create more strategies later
    StrategyBase baseStrategyImplementation;

    // Middleware contracts to deploy
    RegistryCoordinator public registryCoordinator;
    ServiceManagerMock serviceManager;
    BLSApkRegistry blsApkRegistry;
    StakeRegistry stakeRegistry;
    IndexRegistry indexRegistry;
    OperatorStateRetriever operatorStateRetriever;

    TimeMachine public timeMachine;

    // Lists of strategies used in the system
    IStrategy[] allStrats;
    IERC20[] allTokens;

    // ProxyAdmin
    ProxyAdmin proxyAdmin;
    // Admin Addresses
    address eigenLayerReputedMultisig = address(this); // admin address
    address constant pauser = address(555);
    address constant unpauser = address(556);
    address public registryCoordinatorOwner = address(uint160(uint256(keccak256("registryCoordinatorOwner"))));
    uint256 public churnApproverPrivateKey = uint256(keccak256("churnApproverPrivateKey"));
    address public churnApprover = cheats.addr(churnApproverPrivateKey);
    address ejector = address(uint160(uint256(keccak256("ejector"))));

    // Constants/Defaults
    uint64 constant MAX_RESTAKED_BALANCE_GWEI_PER_VALIDATOR = 32e9;
    uint constant MIN_BALANCE = 1e6;
    uint constant MAX_BALANCE = 5e6;
    uint constant MAX_STRATEGY_COUNT = 32; // From StakeRegistry.MAX_WEIGHING_FUNCTION_LENGTH
    uint96 constant DEFAULT_STRATEGY_MULTIPLIER = 1e18;

    function setUp() public virtual {
        // Deploy ProxyAdmin
        proxyAdmin = new ProxyAdmin();

        // Deploy PauserRegistry
        address[] memory pausers = new address[](1);
        pausers[0] = pauser;
        pauserRegistry = new PauserRegistry(pausers, unpauser);

        // Deploy mocks
        EmptyContract emptyContract = new EmptyContract();
        ethPOSDeposit = new ETHPOSDepositMock();
        beaconChainOracle = new BeaconChainOracleMock();

        /**
         * First, deploy upgradeable proxy contracts that **will point** to the implementations. Since the implementation contracts are
         * not yet deployed, we give these proxies an empty contract as the initial implementation, to act as if they have no code.
         */
        delegationManager = DelegationManager(
            address(new TransparentUpgradeableProxy(address(emptyContract), address(proxyAdmin), ""))
        );
        strategyManager = StrategyManager(
            address(new TransparentUpgradeableProxy(address(emptyContract), address(proxyAdmin), ""))
        );
        slasher = Slasher(
            address(new TransparentUpgradeableProxy(address(emptyContract), address(proxyAdmin), ""))
        );
        eigenPodManager = EigenPodManager(
            address(new TransparentUpgradeableProxy(address(emptyContract), address(proxyAdmin), ""))
        );
        delayedWithdrawalRouter = DelayedWithdrawalRouter(
            address(new TransparentUpgradeableProxy(address(emptyContract), address(proxyAdmin), ""))
        );
        avsDirectory = AVSDirectory(
            address(new TransparentUpgradeableProxy(address(emptyContract), address(proxyAdmin), ""))
        );

        // Deploy EigenPod Contracts
        pod = new EigenPod(
            ethPOSDeposit,
            delayedWithdrawalRouter,
            eigenPodManager,
            MAX_RESTAKED_BALANCE_GWEI_PER_VALIDATOR,
            0
        );

        eigenPodBeacon = new UpgradeableBeacon(address(pod));

        // Second, deploy the *implementation* contracts, using the *proxy contracts* as inputs
        DelegationManager delegationImplementation = new DelegationManager(strategyManager, slasher, eigenPodManager);
        StrategyManager strategyManagerImplementation = new StrategyManager(delegationManager, eigenPodManager, slasher);
        Slasher slasherImplementation = new Slasher(strategyManager, delegationManager);
        EigenPodManager eigenPodManagerImplementation = new EigenPodManager(
            ethPOSDeposit,
            eigenPodBeacon,
            strategyManager,
            slasher,
            delegationManager
        );
        DelayedWithdrawalRouter delayedWithdrawalRouterImplementation = new DelayedWithdrawalRouter(eigenPodManager);
        AVSDirectory avsDirectoryImplemntation = new AVSDirectory(delegationManager);

        // Third, upgrade the proxy contracts to point to the implementations
        uint256 minWithdrawalDelayBlocks = 7 days / 12 seconds;
        IStrategy[] memory initializeStrategiesToSetDelayBlocks = new IStrategy[](0);
        uint256[] memory initializeWithdrawalDelayBlocks = new uint256[](0);
        // DelegationManager
        proxyAdmin.upgradeAndCall(
            TransparentUpgradeableProxy(payable(address(delegationManager))),
            address(delegationImplementation),
            abi.encodeWithSelector(
                DelegationManager.initialize.selector,
                eigenLayerReputedMultisig, // initialOwner
                pauserRegistry,
                0 /* initialPausedStatus */,
                minWithdrawalDelayBlocks,
                initializeStrategiesToSetDelayBlocks,
                initializeWithdrawalDelayBlocks
            )
        );
        // StrategyManager
        proxyAdmin.upgradeAndCall(
            TransparentUpgradeableProxy(payable(address(strategyManager))),
            address(strategyManagerImplementation),
            abi.encodeWithSelector(
                StrategyManager.initialize.selector,
                eigenLayerReputedMultisig, //initialOwner
                eigenLayerReputedMultisig, //initial whitelister
                pauserRegistry,
                0 // initialPausedStatus
            )
        );
        // Slasher
        proxyAdmin.upgradeAndCall(
            TransparentUpgradeableProxy(payable(address(slasher))),
            address(slasherImplementation),
            abi.encodeWithSelector(
                Slasher.initialize.selector,
                eigenLayerReputedMultisig,
                pauserRegistry,
                0 // initialPausedStatus
            )
        );
        // EigenPodManager
        proxyAdmin.upgradeAndCall(
            TransparentUpgradeableProxy(payable(address(eigenPodManager))),
            address(eigenPodManagerImplementation),
            abi.encodeWithSelector(
                EigenPodManager.initialize.selector,
                type(uint).max, // maxPods
                address(beaconChainOracle),
                eigenLayerReputedMultisig, // initialOwner
                pauserRegistry,
                0 // initialPausedStatus
            )
        );
        // Delayed Withdrawal Router
        proxyAdmin.upgradeAndCall(
            TransparentUpgradeableProxy(payable(address(delayedWithdrawalRouter))),
            address(delayedWithdrawalRouterImplementation),
            abi.encodeWithSelector(
                DelayedWithdrawalRouter.initialize.selector,
                eigenLayerReputedMultisig, // initialOwner
                pauserRegistry,
                0, // initialPausedStatus
                minWithdrawalDelayBlocks
            )
        );
        // AVSDirectory
        proxyAdmin.upgradeAndCall(
            TransparentUpgradeableProxy(payable(address(avsDirectory))),
            address(avsDirectoryImplemntation),
            abi.encodeWithSelector(
                AVSDirectory.initialize.selector,
                eigenLayerReputedMultisig, // initialOwner
                pauserRegistry,
                0 // initialPausedStatus
            )
        );

        // Deploy and whitelist strategies
        baseStrategyImplementation = new StrategyBase(strategyManager);
        for (uint i = 0; i < MAX_STRATEGY_COUNT; i++) {
            string memory number = uint(i).toString();
            string memory stratName = string.concat("StrategyToken", number);
            string memory stratSymbol = string.concat("STT", number);
            _newStrategyAndToken(stratName, stratSymbol, 10e50, address(this));
        }

        // wibbly-wobbly timey-wimey shenanigans
        timeMachine = new TimeMachine();

        cheats.startPrank(registryCoordinatorOwner);
        registryCoordinator = RegistryCoordinator(address(
            new TransparentUpgradeableProxy(
                address(emptyContract),
                address(proxyAdmin),
                ""
            )
        ));

        stakeRegistry = StakeRegistry(
            address(
                new TransparentUpgradeableProxy(
                    address(emptyContract),
                    address(proxyAdmin),
                    ""
                )
            )
        );

        indexRegistry = IndexRegistry(
            address(
                new TransparentUpgradeableProxy(
                    address(emptyContract),
                    address(proxyAdmin),
                    ""
                )
            )
        );

        blsApkRegistry = BLSApkRegistry(
            address(
                new TransparentUpgradeableProxy(
                    address(emptyContract),
                    address(proxyAdmin),
                    ""
                )
            )
        );

        serviceManager = ServiceManagerMock(
            address(
                new TransparentUpgradeableProxy(
                    address(emptyContract),
                    address(proxyAdmin),
                    ""
                )
            )
        );
        cheats.stopPrank();

        StakeRegistry stakeRegistryImplementation = new StakeRegistry(IRegistryCoordinator(registryCoordinator), IDelegationManager(delegationManager));
        BLSApkRegistry blsApkRegistryImplementation = new BLSApkRegistry(IRegistryCoordinator(registryCoordinator));
        IndexRegistry indexRegistryImplementation = new IndexRegistry(IRegistryCoordinator(registryCoordinator));
<<<<<<< HEAD
        ServiceManagerMock serviceManagerImplementation = new ServiceManagerMock(IDelegationManager(delegationManager), IRegistryCoordinator(registryCoordinator), stakeRegistry);
=======
        ServiceManagerBase serviceManagerImplementation = new ServiceManagerBase(IAVSDirectory(avsDirectory), IRegistryCoordinator(registryCoordinator), stakeRegistry);
>>>>>>> cc086d3c

        proxyAdmin.upgrade(
            TransparentUpgradeableProxy(payable(address(stakeRegistry))),
            address(stakeRegistryImplementation)
        );
        
        proxyAdmin.upgrade(
            TransparentUpgradeableProxy(payable(address(blsApkRegistry))),
            address(blsApkRegistryImplementation)
        );

        proxyAdmin.upgrade(
            TransparentUpgradeableProxy(payable(address(indexRegistry))),
            address(indexRegistryImplementation)
        );

        proxyAdmin.upgrade(
            TransparentUpgradeableProxy(payable(address(serviceManager))),
            address(serviceManagerImplementation)
        );

        serviceManager.initialize({initialOwner: registryCoordinatorOwner});

        RegistryCoordinator registryCoordinatorImplementation = new RegistryCoordinator(serviceManager, stakeRegistry, blsApkRegistry, indexRegistry);
        proxyAdmin.upgradeAndCall(
            TransparentUpgradeableProxy(payable(address(registryCoordinator))),
            address(registryCoordinatorImplementation),
            abi.encodeWithSelector(
                RegistryCoordinator.initialize.selector,
                registryCoordinatorOwner,
                churnApprover,
                ejector,
                pauserRegistry,
                0/*initialPausedStatus*/,
                new IRegistryCoordinator.OperatorSetParam[](0),
                new uint96[](0),
                new IStakeRegistry.StrategyParams[][](0)
            )
        );

        operatorStateRetriever = new OperatorStateRetriever();
    }

    /// @dev Deploy a strategy and its underlying token, push to global lists of tokens/strategies, and whitelist
    /// strategy in strategyManager
    function _newStrategyAndToken(string memory tokenName, string memory tokenSymbol, uint initialSupply, address owner) internal {
        IERC20 underlyingToken = new ERC20PresetFixedSupply(tokenName, tokenSymbol, initialSupply, owner); 
        StrategyBase strategy = StrategyBase(
            address(
                new TransparentUpgradeableProxy(
                    address(baseStrategyImplementation),
                    address(proxyAdmin),
                    abi.encodeWithSelector(StrategyBase.initialize.selector, underlyingToken, pauserRegistry)
                )
            )
        );

        // Whitelist strategy
        IStrategy[] memory strategies = new IStrategy[](1);
        bool[] memory thirdPartyTransfersForbiddenValues = new bool[](1);
        strategies[0] = strategy;
        cheats.prank(strategyManager.strategyWhitelister());
        strategyManager.addStrategiesToDepositWhitelist(strategies, thirdPartyTransfersForbiddenValues);

        // Add to allStrats
        allStrats.push(strategy);
        allTokens.push(underlyingToken);
    }
}<|MERGE_RESOLUTION|>--- conflicted
+++ resolved
@@ -300,11 +300,7 @@
         StakeRegistry stakeRegistryImplementation = new StakeRegistry(IRegistryCoordinator(registryCoordinator), IDelegationManager(delegationManager));
         BLSApkRegistry blsApkRegistryImplementation = new BLSApkRegistry(IRegistryCoordinator(registryCoordinator));
         IndexRegistry indexRegistryImplementation = new IndexRegistry(IRegistryCoordinator(registryCoordinator));
-<<<<<<< HEAD
-        ServiceManagerMock serviceManagerImplementation = new ServiceManagerMock(IDelegationManager(delegationManager), IRegistryCoordinator(registryCoordinator), stakeRegistry);
-=======
-        ServiceManagerBase serviceManagerImplementation = new ServiceManagerBase(IAVSDirectory(avsDirectory), IRegistryCoordinator(registryCoordinator), stakeRegistry);
->>>>>>> cc086d3c
+        ServiceManagerMock serviceManagerImplementation = new ServiceManagerMock(IAVSDirectory(avsDirectory), IRegistryCoordinator(registryCoordinator), stakeRegistry);
 
         proxyAdmin.upgrade(
             TransparentUpgradeableProxy(payable(address(stakeRegistry))),
