--- conflicted
+++ resolved
@@ -164,11 +164,7 @@
         DelegationManager delegationImplementation =
             new DelegationManager(avsDirectory, strategyManager, eigenPodManager, allocationManager, 0);
         StrategyManager strategyManagerImplementation =
-<<<<<<< HEAD
-            new StrategyManager(delegationManager, eigenPodManager, avsDirectory);
-=======
             new StrategyManager(delegationManager);
->>>>>>> eb0d6ad8
         EigenPodManager eigenPodManagerImplementation = new EigenPodManager(
             ethPOSDeposit, eigenPodBeacon, strategyManager, delegationManager
         );
