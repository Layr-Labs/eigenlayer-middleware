// SPDX-License-Identifier: BUSL-1.1
pragma solidity =0.8.12;

import "@openzeppelin/contracts/proxy/transparent/ProxyAdmin.sol";
import "@openzeppelin/contracts/proxy/transparent/TransparentUpgradeableProxy.sol";

import {Slasher} from "eigenlayer-contracts/src/contracts/core/Slasher.sol";
import {ISlasher} from "eigenlayer-contracts/src/contracts/interfaces/ISlasher.sol";
import {PauserRegistry} from "eigenlayer-contracts/src/contracts/permissions/PauserRegistry.sol";
import {IStrategy} from "eigenlayer-contracts/src/contracts/interfaces/IStrategy.sol";
import {ISignatureUtils} from "eigenlayer-contracts/src/contracts/interfaces/ISignatureUtils.sol";
import {BitmapUtils} from "src/libraries/BitmapUtils.sol";
import {BN254} from "src/libraries/BN254.sol";

import {OperatorStateRetriever} from "src/OperatorStateRetriever.sol";
import {RegistryCoordinator} from "src/RegistryCoordinator.sol";
import {RegistryCoordinatorHarness} from "test/harnesses/RegistryCoordinatorHarness.sol";
import {BLSApkRegistry} from "src/BLSApkRegistry.sol";
import {StakeRegistry} from "src/StakeRegistry.sol";
import {IndexRegistry} from "src/IndexRegistry.sol";
import {IBLSApkRegistry} from "src/interfaces/IBLSApkRegistry.sol";
import {IStakeRegistry} from "src/interfaces/IStakeRegistry.sol";
import {IIndexRegistry} from "src/interfaces/IIndexRegistry.sol";
import {IRegistryCoordinator} from "src/interfaces/IRegistryCoordinator.sol";


import {StrategyManagerMock} from "eigenlayer-contracts/src/test/mocks/StrategyManagerMock.sol";
import {EigenPodManagerMock} from "eigenlayer-contracts/src/test/mocks/EigenPodManagerMock.sol";
<<<<<<< HEAD
import {ServiceManagerMock} from "test/mocks/ServiceManagerMock.sol";
=======
import {OwnableMock} from "eigenlayer-contracts/src/test/mocks/OwnableMock.sol";
>>>>>>> 5273cd18
import {DelegationManagerMock} from "eigenlayer-contracts/src/test/mocks/DelegationManagerMock.sol";
import {BLSApkRegistryHarness} from "test/harnesses/BLSApkRegistryHarness.sol";
import {EmptyContract} from "eigenlayer-contracts/src/test/mocks/EmptyContract.sol";

import {StakeRegistryHarness} from "test/harnesses/StakeRegistryHarness.sol";

import "forge-std/Test.sol";

contract MockAVSDeployer is Test {
    using BN254 for BN254.G1Point;

    Vm cheats = Vm(HEVM_ADDRESS);

    ProxyAdmin public proxyAdmin;
    PauserRegistry public pauserRegistry;

    ISlasher public slasher = ISlasher(address(uint160(uint256(keccak256("slasher")))));
    Slasher public slasherImplementation;

    EmptyContract public emptyContract;

    RegistryCoordinatorHarness public registryCoordinatorImplementation;
    StakeRegistryHarness public stakeRegistryImplementation;
    IBLSApkRegistry public blsApkRegistryImplementation;
    IIndexRegistry public indexRegistryImplementation;

    OperatorStateRetriever public operatorStateRetriever;
    RegistryCoordinatorHarness public registryCoordinator;
    StakeRegistryHarness public stakeRegistry;
    BLSApkRegistryHarness public blsApkRegistry;
    IIndexRegistry public indexRegistry;

    StrategyManagerMock public strategyManagerMock;
    DelegationManagerMock public delegationMock;
    EigenPodManagerMock public eigenPodManagerMock;

    address public proxyAdminOwner = address(uint160(uint256(keccak256("proxyAdminOwner"))));
    address public registryCoordinatorOwner = address(uint160(uint256(keccak256("registryCoordinatorOwner"))));
    address public pauser = address(uint160(uint256(keccak256("pauser"))));
    address public unpauser = address(uint160(uint256(keccak256("unpauser"))));

    uint256 churnApproverPrivateKey = uint256(keccak256("churnApproverPrivateKey"));
    address churnApprover = cheats.addr(churnApproverPrivateKey);
    bytes32 defaultSalt = bytes32(uint256(keccak256("defaultSalt")));

    address ejector = address(uint160(uint256(keccak256("ejector"))));
    
    address defaultOperator = address(uint160(uint256(keccak256("defaultOperator"))));
    bytes32 defaultOperatorId;
    BN254.G1Point internal defaultPubKey =  BN254.G1Point(18260007818883133054078754218619977578772505796600400998181738095793040006897,3432351341799135763167709827653955074218841517684851694584291831827675065899);
    string defaultSocket = "69.69.69.69:420";
    uint96 defaultStake = 1 ether;
    uint8 defaultQuorumNumber = 0;

    uint32 defaultMaxOperatorCount = 10;
    uint16 defaultKickBIPsOfOperatorStake = 15000;
    uint16 defaultKickBIPsOfTotalStake = 150;
    uint8 numQuorums = 192;

    IRegistryCoordinator.OperatorSetParam[] operatorSetParams;

    uint8 maxQuorumsToRegisterFor = 4;
    uint256 maxOperatorsToRegister = 4;
    uint32 registrationBlockNumber = 100;
    uint32 blocksBetweenRegistrations = 10;

    IBLSApkRegistry.PubkeyRegistrationParams pubkeyRegistrationParams;

    struct OperatorMetadata {
        uint256 quorumBitmap;
        address operator;
        bytes32 operatorId;
        BN254.G1Point pubkey;
        uint96[] stakes; // in every quorum for simplicity
    }

    uint256 MAX_QUORUM_BITMAP = type(uint192).max;

    function _deployMockEigenLayerAndAVS() internal {
        _deployMockEigenLayerAndAVS(numQuorums);
    }

    function _deployMockEigenLayerAndAVS(uint8 numQuorumsToAdd) internal {
        emptyContract = new EmptyContract();

        defaultOperatorId = defaultPubKey.hashG1Point();

        cheats.startPrank(proxyAdminOwner);
        proxyAdmin = new ProxyAdmin();

        address[] memory pausers = new address[](1);
        pausers[0] = pauser;
        pauserRegistry = new PauserRegistry(pausers, unpauser);

        delegationMock = new DelegationManagerMock();
        eigenPodManagerMock = new EigenPodManagerMock();
        strategyManagerMock = new StrategyManagerMock();
        slasherImplementation = new Slasher(strategyManagerMock, delegationMock);
        slasher = Slasher(
            address(
                new TransparentUpgradeableProxy(
                    address(slasherImplementation),
                    address(proxyAdmin),
                    abi.encodeWithSelector(Slasher.initialize.selector, msg.sender, pauserRegistry, 0/*initialPausedStatus*/)
                )
            )
        );

        strategyManagerMock.setAddresses(
            delegationMock,
            eigenPodManagerMock,
            slasher
        );
        cheats.stopPrank();

        cheats.startPrank(registryCoordinatorOwner);
        registryCoordinator = RegistryCoordinatorHarness(address(
            new TransparentUpgradeableProxy(
                address(emptyContract),
                address(proxyAdmin),
                ""
            )
        ));

        stakeRegistry = StakeRegistryHarness(
            address(
                new TransparentUpgradeableProxy(
                    address(emptyContract),
                    address(proxyAdmin),
                    ""
                )
            )
        );

        indexRegistry = IndexRegistry(
            address(
                new TransparentUpgradeableProxy(
                    address(emptyContract),
                    address(proxyAdmin),
                    ""
                )
            )
        );

        blsApkRegistry = BLSApkRegistryHarness(
            address(
                new TransparentUpgradeableProxy(
                    address(emptyContract),
                    address(proxyAdmin),
                    ""
                )
            )
        );

        cheats.stopPrank();

        cheats.startPrank(proxyAdminOwner);

        stakeRegistryImplementation = new StakeRegistryHarness(
            IRegistryCoordinator(registryCoordinator),
            delegationMock
        );

        proxyAdmin.upgrade(
            TransparentUpgradeableProxy(payable(address(stakeRegistry))),
            address(stakeRegistryImplementation)
        );

        blsApkRegistryImplementation = new BLSApkRegistryHarness(
            registryCoordinator
        );

        proxyAdmin.upgrade(
            TransparentUpgradeableProxy(payable(address(blsApkRegistry))),
            address(blsApkRegistryImplementation)
        );

        indexRegistryImplementation = new IndexRegistry(
            registryCoordinator
        );

        proxyAdmin.upgrade(
            TransparentUpgradeableProxy(payable(address(indexRegistry))),
            address(indexRegistryImplementation)
        );

        // set the public key for an operator, using harnessed function to bypass checks
        blsApkRegistry.setBLSPublicKey(defaultOperator, defaultPubKey);

        // setup the dummy minimum stake for quorum
        uint96[] memory minimumStakeForQuorum = new uint96[](numQuorumsToAdd);
        for (uint256 i = 0; i < minimumStakeForQuorum.length; i++) {
            minimumStakeForQuorum[i] = uint96(i+1);
        }

        // setup the dummy quorum strategies
        IStakeRegistry.StrategyParams[][] memory quorumStrategiesConsideredAndMultipliers =
            new IStakeRegistry.StrategyParams[][](numQuorumsToAdd);
        for (uint256 i = 0; i < quorumStrategiesConsideredAndMultipliers.length; i++) {
            quorumStrategiesConsideredAndMultipliers[i] = new IStakeRegistry.StrategyParams[](1);
            quorumStrategiesConsideredAndMultipliers[i][0] = IStakeRegistry.StrategyParams(
                IStrategy(address(uint160(i))),
                uint96(i+1)
            );
        }

        registryCoordinatorImplementation = new RegistryCoordinatorHarness(
            delegationMock,
            slasher,
            stakeRegistry,
            blsApkRegistry,
            indexRegistry
        );
        {
            delete operatorSetParams;
            for (uint i = 0; i < numQuorumsToAdd; i++) {
                // hard code these for now
                operatorSetParams.push(IRegistryCoordinator.OperatorSetParam({
                    maxOperatorCount: defaultMaxOperatorCount,
                    kickBIPsOfOperatorStake: defaultKickBIPsOfOperatorStake,
                    kickBIPsOfTotalStake: defaultKickBIPsOfTotalStake
                }));
            }

            proxyAdmin.upgradeAndCall(
                TransparentUpgradeableProxy(payable(address(registryCoordinator))),
                address(registryCoordinatorImplementation),
                abi.encodeWithSelector(
                    RegistryCoordinator.initialize.selector,
                    registryCoordinatorOwner,
                    churnApprover,
                    ejector,
                    pauserRegistry,
                    0/*initialPausedStatus*/,
                    operatorSetParams,
                    minimumStakeForQuorum,
                    quorumStrategiesConsideredAndMultipliers
                )
            );
        }

        operatorStateRetriever = new OperatorStateRetriever();

        cheats.stopPrank();
    }

    /**
     * @notice registers operator with coordinator 
     */
    function _registerOperatorWithCoordinator(address operator, uint256 quorumBitmap, BN254.G1Point memory pubKey) internal {
        _registerOperatorWithCoordinator(operator, quorumBitmap, pubKey, defaultStake);
    }

    /**
     * @notice registers operator with coordinator 
     */
    function _registerOperatorWithCoordinator(address operator, uint256 quorumBitmap, BN254.G1Point memory pubKey, uint96 stake) internal {
        // quorumBitmap can only have 192 least significant bits
        quorumBitmap &= MAX_QUORUM_BITMAP;

        blsApkRegistry.setBLSPublicKey(operator, pubKey);

        bytes memory quorumNumbers = BitmapUtils.bitmapToBytesArray(quorumBitmap);
        for (uint i = 0; i < quorumNumbers.length; i++) {
            stakeRegistry.setOperatorWeight(uint8(quorumNumbers[i]), operator, stake);
        }

        ISignatureUtils.SignatureWithSaltAndExpiry memory emptySignatureAndExpiry;
        cheats.prank(operator);
<<<<<<< HEAD
        registryCoordinator.registerOperator(quorumNumbers, defaultSocket, pubkeyRegistrationParams);
=======
        registryCoordinator.registerOperator(quorumNumbers, defaultSocket, emptySignatureAndExpiry);
>>>>>>> 5273cd18
    }

    /**
     * @notice registers operator with coordinator 
     */
    function _registerOperatorWithCoordinator(address operator, uint256 quorumBitmap, BN254.G1Point memory pubKey, uint96[] memory stakes) internal {
        // quorumBitmap can only have 192 least significant bits
        quorumBitmap &= MAX_QUORUM_BITMAP;

        blsApkRegistry.setBLSPublicKey(operator, pubKey);

        bytes memory quorumNumbers = BitmapUtils.bitmapToBytesArray(quorumBitmap);
        for (uint i = 0; i < quorumNumbers.length; i++) {
            stakeRegistry.setOperatorWeight(uint8(quorumNumbers[i]), operator, stakes[uint8(quorumNumbers[i])]);
        }

        ISignatureUtils.SignatureWithSaltAndExpiry memory emptySignatureAndExpiry;
        cheats.prank(operator);
<<<<<<< HEAD
        registryCoordinator.registerOperator(quorumNumbers, defaultSocket, pubkeyRegistrationParams);
=======
        registryCoordinator.registerOperator(quorumNumbers, defaultSocket, emptySignatureAndExpiry);
>>>>>>> 5273cd18
    }

    function _registerRandomOperators(uint256 pseudoRandomNumber) internal returns(OperatorMetadata[] memory, uint256[][] memory) {
        OperatorMetadata[] memory operatorMetadatas = new OperatorMetadata[](maxOperatorsToRegister);
        for (uint i = 0; i < operatorMetadatas.length; i++) {
            // limit to 16 quorums so we don't run out of gas, make them all register for quorum 0 as well
            operatorMetadatas[i].quorumBitmap = uint256(keccak256(abi.encodePacked("quorumBitmap", pseudoRandomNumber, i))) & (1 << maxQuorumsToRegisterFor - 1) | 1;
            operatorMetadatas[i].operator = _incrementAddress(defaultOperator, i);
            operatorMetadatas[i].pubkey = BN254.hashToG1(keccak256(abi.encodePacked("pubkey", pseudoRandomNumber, i)));
            operatorMetadatas[i].operatorId = operatorMetadatas[i].pubkey.hashG1Point();
            operatorMetadatas[i].stakes = new uint96[](maxQuorumsToRegisterFor);
            for (uint j = 0; j < maxQuorumsToRegisterFor; j++) {
                operatorMetadatas[i].stakes[j] = uint96(uint64(uint256(keccak256(abi.encodePacked("stakes", pseudoRandomNumber, i, j)))));
            }
        }

        // get the index in quorumBitmaps of each operator in each quorum in the order they will register
        uint256[][] memory expectedOperatorOverallIndices = new uint256[][](numQuorums);
        for (uint i = 0; i < numQuorums; i++) {
            uint32 numOperatorsInQuorum;
            // for each quorumBitmap, check if the i'th bit is set
            for (uint j = 0; j < operatorMetadatas.length; j++) {
                if (operatorMetadatas[j].quorumBitmap >> i & 1 == 1) {
                    numOperatorsInQuorum++;
                }
            }
            expectedOperatorOverallIndices[i] = new uint256[](numOperatorsInQuorum);
            uint256 numOperatorCounter;
            for (uint j = 0; j < operatorMetadatas.length; j++) {
                if (operatorMetadatas[j].quorumBitmap >> i & 1 == 1) {
                    expectedOperatorOverallIndices[i][numOperatorCounter] = j;
                    numOperatorCounter++;
                }
            }
        }

        // register operators
        for (uint i = 0; i < operatorMetadatas.length; i++) {
            cheats.roll(registrationBlockNumber + blocksBetweenRegistrations * i);
            
            _registerOperatorWithCoordinator(operatorMetadatas[i].operator, operatorMetadatas[i].quorumBitmap, operatorMetadatas[i].pubkey, operatorMetadatas[i].stakes);
        }

        return (operatorMetadatas, expectedOperatorOverallIndices);
    }

    function _incrementAddress(address start, uint256 inc) internal pure returns(address) {
        return address(uint160(uint256(uint160(start) + inc)));
    }

    function _incrementBytes32(bytes32 start, uint256 inc) internal pure returns(bytes32) {
        return bytes32(uint256(start) + inc);
    }

    function _signOperatorChurnApproval(bytes32 registeringOperatorId, IRegistryCoordinator.OperatorKickParam[] memory operatorKickParams, bytes32 salt,  uint256 expiry) internal view returns(ISignatureUtils.SignatureWithSaltAndExpiry memory) {
        bytes32 digestHash = registryCoordinator.calculateOperatorChurnApprovalDigestHash(
            registeringOperatorId,
            operatorKickParams,
            salt,
            expiry
        );
        (uint8 v, bytes32 r, bytes32 s) = vm.sign(churnApproverPrivateKey, digestHash);
        return ISignatureUtils.SignatureWithSaltAndExpiry({
            signature: abi.encodePacked(r, s, v),
            expiry: expiry,
            salt: salt
        });
    }
}<|MERGE_RESOLUTION|>--- conflicted
+++ resolved
@@ -26,11 +26,8 @@
 
 import {StrategyManagerMock} from "eigenlayer-contracts/src/test/mocks/StrategyManagerMock.sol";
 import {EigenPodManagerMock} from "eigenlayer-contracts/src/test/mocks/EigenPodManagerMock.sol";
-<<<<<<< HEAD
 import {ServiceManagerMock} from "test/mocks/ServiceManagerMock.sol";
-=======
 import {OwnableMock} from "eigenlayer-contracts/src/test/mocks/OwnableMock.sol";
->>>>>>> 5273cd18
 import {DelegationManagerMock} from "eigenlayer-contracts/src/test/mocks/DelegationManagerMock.sol";
 import {BLSApkRegistryHarness} from "test/harnesses/BLSApkRegistryHarness.sol";
 import {EmptyContract} from "eigenlayer-contracts/src/test/mocks/EmptyContract.sol";
@@ -300,11 +297,7 @@
 
         ISignatureUtils.SignatureWithSaltAndExpiry memory emptySignatureAndExpiry;
         cheats.prank(operator);
-<<<<<<< HEAD
-        registryCoordinator.registerOperator(quorumNumbers, defaultSocket, pubkeyRegistrationParams);
-=======
-        registryCoordinator.registerOperator(quorumNumbers, defaultSocket, emptySignatureAndExpiry);
->>>>>>> 5273cd18
+        registryCoordinator.registerOperator(quorumNumbers, defaultSocket, pubkeyRegistrationParams, emptySignatureAndExpiry);
     }
 
     /**
@@ -323,11 +316,7 @@
 
         ISignatureUtils.SignatureWithSaltAndExpiry memory emptySignatureAndExpiry;
         cheats.prank(operator);
-<<<<<<< HEAD
-        registryCoordinator.registerOperator(quorumNumbers, defaultSocket, pubkeyRegistrationParams);
-=======
-        registryCoordinator.registerOperator(quorumNumbers, defaultSocket, emptySignatureAndExpiry);
->>>>>>> 5273cd18
+        registryCoordinator.registerOperator(quorumNumbers, defaultSocket, pubkeyRegistrationParams, emptySignatureAndExpiry);
     }
 
     function _registerRandomOperators(uint256 pseudoRandomNumber) internal returns(OperatorMetadata[] memory, uint256[][] memory) {
