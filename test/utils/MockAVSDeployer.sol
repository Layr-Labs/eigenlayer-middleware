// SPDX-License-Identifier: BUSL-1.1
pragma solidity =0.8.12;

import "@openzeppelin/contracts/proxy/transparent/ProxyAdmin.sol";
import "@openzeppelin/contracts/proxy/transparent/TransparentUpgradeableProxy.sol";

import {Slasher} from "eigenlayer-contracts/src/contracts/core/Slasher.sol";
import {ISlasher} from "eigenlayer-contracts/src/contracts/interfaces/ISlasher.sol";
import {PauserRegistry} from "eigenlayer-contracts/src/contracts/permissions/PauserRegistry.sol";
import {IStrategy} from "eigenlayer-contracts/src/contracts/interfaces/IStrategy.sol";
import {ISignatureUtils} from "eigenlayer-contracts/src/contracts/interfaces/ISignatureUtils.sol";
import {BitmapUtils} from "../../src/libraries/BitmapUtils.sol";
import {BN254} from "../../src/libraries/BN254.sol";

import {OperatorStateRetriever} from "../../src/OperatorStateRetriever.sol";
import {RegistryCoordinator} from "../../src/RegistryCoordinator.sol";
import {RegistryCoordinatorHarness} from "../harnesses/RegistryCoordinatorHarness.t.sol";
import {BLSApkRegistry} from "../../src/BLSApkRegistry.sol";
import {ServiceManagerMock} from "../mocks/ServiceManagerMock.sol";
import {StakeRegistry} from "../../src/StakeRegistry.sol";
import {IndexRegistry} from "../../src/IndexRegistry.sol";
import {IBLSApkRegistry} from "../../src/interfaces/IBLSApkRegistry.sol";
import {IStakeRegistry} from "../../src/interfaces/IStakeRegistry.sol";
import {IIndexRegistry} from "../../src/interfaces/IIndexRegistry.sol";
import {IRegistryCoordinator} from "../../src/interfaces/IRegistryCoordinator.sol";
import {IServiceManager} from "../../src/interfaces/IServiceManager.sol";


import {StrategyManagerMock} from "eigenlayer-contracts/src/test/mocks/StrategyManagerMock.sol";
import {EigenPodManagerMock} from "eigenlayer-contracts/src/test/mocks/EigenPodManagerMock.sol";
import {AVSDirectoryMock} from "../mocks/AVSDirectoryMock.sol";
import {DelegationMock} from "../mocks/DelegationMock.sol";
import {AVSDirectory} from "eigenlayer-contracts/src/contracts/core/AVSDirectory.sol";
import {IAVSDirectory} from "eigenlayer-contracts/src/contracts/interfaces/IAVSDirectory.sol";


import {AVSDirectoryMock} from "../mocks/AVSDirectoryMock.sol";
import {BLSApkRegistryHarness} from "../harnesses/BLSApkRegistryHarness.sol";
import {EmptyContract} from "eigenlayer-contracts/src/test/mocks/EmptyContract.sol";

import {StakeRegistryHarness} from "../harnesses/StakeRegistryHarness.sol";

import "forge-std/Test.sol";

contract MockAVSDeployer is Test {
    using BN254 for BN254.G1Point;

    Vm cheats = Vm(HEVM_ADDRESS);

    ProxyAdmin public proxyAdmin;
    PauserRegistry public pauserRegistry;

    ISlasher public slasher = ISlasher(address(uint160(uint256(keccak256("slasher")))));
    Slasher public slasherImplementation;

    EmptyContract public emptyContract;

    RegistryCoordinatorHarness public registryCoordinatorImplementation;
    StakeRegistryHarness public stakeRegistryImplementation;
    IBLSApkRegistry public blsApkRegistryImplementation;
    IIndexRegistry public indexRegistryImplementation;
    ServiceManagerMock public serviceManagerImplementation;

    OperatorStateRetriever public operatorStateRetriever;
    RegistryCoordinatorHarness public registryCoordinator;
    StakeRegistryHarness public stakeRegistry;
    BLSApkRegistryHarness public blsApkRegistry;
    IIndexRegistry public indexRegistry;
    ServiceManagerMock public serviceManager;

    StrategyManagerMock public strategyManagerMock;
    DelegationMock public delegationMock;
    EigenPodManagerMock public eigenPodManagerMock;
    AVSDirectory public avsDirectory;
    AVSDirectory public avsDirectoryImplementation;
    AVSDirectoryMock public avsDirectoryMock;

    /// @notice StakeRegistry, Constant used as a divisor in calculating weights.
    uint256 public constant WEIGHTING_DIVISOR = 1e18;

    address public proxyAdminOwner = address(uint160(uint256(keccak256("proxyAdminOwner"))));
    address public registryCoordinatorOwner = address(uint160(uint256(keccak256("registryCoordinatorOwner"))));
    address public pauser = address(uint160(uint256(keccak256("pauser"))));
    address public unpauser = address(uint160(uint256(keccak256("unpauser"))));

    uint256 churnApproverPrivateKey = uint256(keccak256("churnApproverPrivateKey"));
    address churnApprover = cheats.addr(churnApproverPrivateKey);
    bytes32 defaultSalt = bytes32(uint256(keccak256("defaultSalt")));

    address ejector = address(uint160(uint256(keccak256("ejector"))));
    
    address defaultOperator = address(uint160(uint256(keccak256("defaultOperator"))));
    bytes32 defaultOperatorId;
    BN254.G1Point internal defaultPubKey =  BN254.G1Point(18260007818883133054078754218619977578772505796600400998181738095793040006897,3432351341799135763167709827653955074218841517684851694584291831827675065899);
    string defaultSocket = "69.69.69.69:420";
    uint96 defaultStake = 1 ether;
    uint8 defaultQuorumNumber = 0;

    uint32 defaultMaxOperatorCount = 10;
    uint16 defaultKickBIPsOfOperatorStake = 15000;
    uint16 defaultKickBIPsOfTotalStake = 150;
    uint8 numQuorums = 192;

    IRegistryCoordinator.OperatorSetParam[] operatorSetParams;

    uint8 maxQuorumsToRegisterFor = 4;
    uint256 maxOperatorsToRegister = 4;
    uint32 registrationBlockNumber = 100;
    uint32 blocksBetweenRegistrations = 10;

    IBLSApkRegistry.PubkeyRegistrationParams pubkeyRegistrationParams;

    struct OperatorMetadata {
        uint256 quorumBitmap;
        address operator;
        bytes32 operatorId;
        BN254.G1Point pubkey;
        uint96[] stakes; // in every quorum for simplicity
    }

    uint256 MAX_QUORUM_BITMAP = type(uint192).max;

    function _deployMockEigenLayerAndAVS() internal {
        _deployMockEigenLayerAndAVS(numQuorums);
    }

    function _deployMockEigenLayerAndAVS(uint8 numQuorumsToAdd) internal {
        emptyContract = new EmptyContract();

        defaultOperatorId = defaultPubKey.hashG1Point();

        cheats.startPrank(proxyAdminOwner);
        proxyAdmin = new ProxyAdmin();

        address[] memory pausers = new address[](1);
        pausers[0] = pauser;
        pauserRegistry = new PauserRegistry(pausers, unpauser);


        delegationMock = new DelegationMock();
        avsDirectoryMock = new AVSDirectoryMock();
        eigenPodManagerMock = new EigenPodManagerMock();
        strategyManagerMock = new StrategyManagerMock();
        slasherImplementation = new Slasher(strategyManagerMock, delegationMock);
        slasher = Slasher(
            address(
                new TransparentUpgradeableProxy(
                    address(slasherImplementation),
                    address(proxyAdmin),
                    abi.encodeWithSelector(Slasher.initialize.selector, msg.sender, pauserRegistry, 0/*initialPausedStatus*/)
                )
            )
        );
        avsDirectoryMock = new AVSDirectoryMock();
        avsDirectoryImplementation = new AVSDirectory(delegationMock);
        avsDirectory = AVSDirectory(
            address(
                new TransparentUpgradeableProxy(
                    address(avsDirectoryImplementation),
                    address(proxyAdmin),
                    abi.encodeWithSelector(AVSDirectory.initialize.selector, msg.sender, pauserRegistry, 0/*initialPausedStatus*/)
                )
            )
        );

        strategyManagerMock.setAddresses(
            delegationMock,
            eigenPodManagerMock,
            slasher
        );
        cheats.stopPrank();

        cheats.startPrank(registryCoordinatorOwner);
        registryCoordinator = RegistryCoordinatorHarness(address(
            new TransparentUpgradeableProxy(
                address(emptyContract),
                address(proxyAdmin),
                ""
            )
        ));

        stakeRegistry = StakeRegistryHarness(
            address(
                new TransparentUpgradeableProxy(
                    address(emptyContract),
                    address(proxyAdmin),
                    ""
                )
            )
        );

        indexRegistry = IndexRegistry(
            address(
                new TransparentUpgradeableProxy(
                    address(emptyContract),
                    address(proxyAdmin),
                    ""
                )
            )
        );

        blsApkRegistry = BLSApkRegistryHarness(
            address(
                new TransparentUpgradeableProxy(
                    address(emptyContract),
                    address(proxyAdmin),
                    ""
                )
            )
        );

        serviceManager = ServiceManagerMock(
            address(
                new TransparentUpgradeableProxy(
                    address(emptyContract),
                    address(proxyAdmin),
                    ""
                )
            )
        );

        cheats.stopPrank();

        cheats.startPrank(proxyAdminOwner);

        stakeRegistryImplementation = new StakeRegistryHarness(
            IRegistryCoordinator(registryCoordinator),
            delegationMock
        );

        proxyAdmin.upgrade(
            TransparentUpgradeableProxy(payable(address(stakeRegistry))),
            address(stakeRegistryImplementation)
        );

        blsApkRegistryImplementation = new BLSApkRegistryHarness(
            registryCoordinator
        );

        proxyAdmin.upgrade(
            TransparentUpgradeableProxy(payable(address(blsApkRegistry))),
            address(blsApkRegistryImplementation)
        );

        indexRegistryImplementation = new IndexRegistry(
            registryCoordinator
        );

        proxyAdmin.upgrade(
            TransparentUpgradeableProxy(payable(address(indexRegistry))),
            address(indexRegistryImplementation)
        );

<<<<<<< HEAD
        serviceManagerImplementation = new ServiceManagerMock(
            delegationMock,
=======
        serviceManagerImplementation = new ServiceManagerBase(
            avsDirectoryMock,
>>>>>>> cc086d3c
            registryCoordinator,
            stakeRegistry
        );

        proxyAdmin.upgrade(
            TransparentUpgradeableProxy(payable(address(serviceManager))),
            address(serviceManagerImplementation)
        );

        serviceManager.initialize({initialOwner: registryCoordinatorOwner});

        // set the public key for an operator, using harnessed function to bypass checks
        blsApkRegistry.setBLSPublicKey(defaultOperator, defaultPubKey);

        // setup the dummy minimum stake for quorum
        uint96[] memory minimumStakeForQuorum = new uint96[](numQuorumsToAdd);
        for (uint256 i = 0; i < minimumStakeForQuorum.length; i++) {
            minimumStakeForQuorum[i] = uint96(i+1);
        }

        // setup the dummy quorum strategies
        IStakeRegistry.StrategyParams[][] memory quorumStrategiesConsideredAndMultipliers =
            new IStakeRegistry.StrategyParams[][](numQuorumsToAdd);
        for (uint256 i = 0; i < quorumStrategiesConsideredAndMultipliers.length; i++) {
            quorumStrategiesConsideredAndMultipliers[i] = new IStakeRegistry.StrategyParams[](1);
            quorumStrategiesConsideredAndMultipliers[i][0] = IStakeRegistry.StrategyParams(
                IStrategy(address(uint160(i))),
                uint96(WEIGHTING_DIVISOR)
            );
        }

        registryCoordinatorImplementation = new RegistryCoordinatorHarness(
            serviceManager,
            stakeRegistry,
            blsApkRegistry,
            indexRegistry
        );
        {
            delete operatorSetParams;
            for (uint i = 0; i < numQuorumsToAdd; i++) {
                // hard code these for now
                operatorSetParams.push(IRegistryCoordinator.OperatorSetParam({
                    maxOperatorCount: defaultMaxOperatorCount,
                    kickBIPsOfOperatorStake: defaultKickBIPsOfOperatorStake,
                    kickBIPsOfTotalStake: defaultKickBIPsOfTotalStake
                }));
            }

            proxyAdmin.upgradeAndCall(
                TransparentUpgradeableProxy(payable(address(registryCoordinator))),
                address(registryCoordinatorImplementation),
                abi.encodeWithSelector(
                    RegistryCoordinator.initialize.selector,
                    registryCoordinatorOwner,
                    churnApprover,
                    ejector,
                    pauserRegistry,
                    0/*initialPausedStatus*/,
                    operatorSetParams,
                    minimumStakeForQuorum,
                    quorumStrategiesConsideredAndMultipliers
                )
            );
        }

        operatorStateRetriever = new OperatorStateRetriever();

        cheats.stopPrank();
    }

    /**
     * @notice registers operator with coordinator 
     */
    function _registerOperatorWithCoordinator(address operator, uint256 quorumBitmap, BN254.G1Point memory pubKey) internal {
        _registerOperatorWithCoordinator(operator, quorumBitmap, pubKey, defaultStake);
    }

    /**
     * @notice registers operator with coordinator 
     */
    function _registerOperatorWithCoordinator(address operator, uint256 quorumBitmap, BN254.G1Point memory pubKey, uint96 stake) internal {
        // quorumBitmap can only have 192 least significant bits
        quorumBitmap &= MAX_QUORUM_BITMAP;

        blsApkRegistry.setBLSPublicKey(operator, pubKey);

        bytes memory quorumNumbers = BitmapUtils.bitmapToBytesArray(quorumBitmap);
        for (uint i = 0; i < quorumNumbers.length; i++) {
            _setOperatorWeight(operator, uint8(quorumNumbers[i]), stake);
        }

        ISignatureUtils.SignatureWithSaltAndExpiry memory emptySignatureAndExpiry;
        cheats.prank(operator);
        registryCoordinator.registerOperator(quorumNumbers, defaultSocket, pubkeyRegistrationParams, emptySignatureAndExpiry);
    }

    /**
     * @notice registers operator with coordinator 
     */
    function _registerOperatorWithCoordinator(address operator, uint256 quorumBitmap, BN254.G1Point memory pubKey, uint96[] memory stakes) internal {
        // quorumBitmap can only have 192 least significant bits
        quorumBitmap &= MAX_QUORUM_BITMAP;

        blsApkRegistry.setBLSPublicKey(operator, pubKey);

        bytes memory quorumNumbers = BitmapUtils.bitmapToBytesArray(quorumBitmap);
        for (uint i = 0; i < quorumNumbers.length; i++) {
            _setOperatorWeight(operator, uint8(quorumNumbers[i]), stakes[uint8(quorumNumbers[i])]);
        }

        ISignatureUtils.SignatureWithSaltAndExpiry memory emptySignatureAndExpiry;
        cheats.prank(operator);
        registryCoordinator.registerOperator(quorumNumbers, defaultSocket, pubkeyRegistrationParams, emptySignatureAndExpiry);
    }

    function _registerRandomOperators(uint256 pseudoRandomNumber) internal returns(OperatorMetadata[] memory, uint256[][] memory) {
        OperatorMetadata[] memory operatorMetadatas = new OperatorMetadata[](maxOperatorsToRegister);
        for (uint i = 0; i < operatorMetadatas.length; i++) {
            // limit to 16 quorums so we don't run out of gas, make them all register for quorum 0 as well
            operatorMetadatas[i].quorumBitmap = uint256(keccak256(abi.encodePacked("quorumBitmap", pseudoRandomNumber, i))) & (1 << maxQuorumsToRegisterFor - 1) | 1;
            operatorMetadatas[i].operator = _incrementAddress(defaultOperator, i);
            operatorMetadatas[i].pubkey = BN254.hashToG1(keccak256(abi.encodePacked("pubkey", pseudoRandomNumber, i)));
            operatorMetadatas[i].operatorId = operatorMetadatas[i].pubkey.hashG1Point();
            operatorMetadatas[i].stakes = new uint96[](maxQuorumsToRegisterFor);
            for (uint j = 0; j < maxQuorumsToRegisterFor; j++) {
                operatorMetadatas[i].stakes[j] = uint96(uint64(uint256(keccak256(abi.encodePacked("stakes", pseudoRandomNumber, i, j)))));
            }
        }

        // get the index in quorumBitmaps of each operator in each quorum in the order they will register
        uint256[][] memory expectedOperatorOverallIndices = new uint256[][](numQuorums);
        for (uint i = 0; i < numQuorums; i++) {
            uint32 numOperatorsInQuorum;
            // for each quorumBitmap, check if the i'th bit is set
            for (uint j = 0; j < operatorMetadatas.length; j++) {
                if (operatorMetadatas[j].quorumBitmap >> i & 1 == 1) {
                    numOperatorsInQuorum++;
                }
            }
            expectedOperatorOverallIndices[i] = new uint256[](numOperatorsInQuorum);
            uint256 numOperatorCounter;
            for (uint j = 0; j < operatorMetadatas.length; j++) {
                if (operatorMetadatas[j].quorumBitmap >> i & 1 == 1) {
                    expectedOperatorOverallIndices[i][numOperatorCounter] = j;
                    numOperatorCounter++;
                }
            }
        }

        // register operators
        for (uint i = 0; i < operatorMetadatas.length; i++) {
            cheats.roll(registrationBlockNumber + blocksBetweenRegistrations * i);
            
            _registerOperatorWithCoordinator(operatorMetadatas[i].operator, operatorMetadatas[i].quorumBitmap, operatorMetadatas[i].pubkey, operatorMetadatas[i].stakes);
        }

        return (operatorMetadatas, expectedOperatorOverallIndices);
    }

    /**
     * @dev Set the operator weight for a given quorum. Note we have to do this by setting delegationMock operatorShares
     * Given each quorum must have at least one strategy, we set operatorShares for this strategy to this weight
     * Returns actual weight calculated set for operator shares in DelegationMock since multiplier and WEIGHTING_DIVISOR calculations
     * can give small rounding errors.
     */
    function _setOperatorWeight(address operator, uint8 quorumNumber, uint96 weight) internal returns (uint96) {
        // Set StakeRegistry operator weight by setting DelegationManager operator shares
        (IStrategy strategy, uint96 multiplier) = stakeRegistry.strategyParams(quorumNumber, 0);
        uint256 actualWeight = ((uint256(weight) * WEIGHTING_DIVISOR) / uint256(multiplier));
        delegationMock.setOperatorShares(operator, strategy, actualWeight);
        return uint96(actualWeight);
    }

    function _incrementAddress(address start, uint256 inc) internal pure returns(address) {
        return address(uint160(uint256(uint160(start) + inc)));
    }

    function _incrementBytes32(bytes32 start, uint256 inc) internal pure returns(bytes32) {
        return bytes32(uint256(start) + inc);
    }

    function _signOperatorChurnApproval(address registeringOperator, bytes32 registeringOperatorId, IRegistryCoordinator.OperatorKickParam[] memory operatorKickParams, bytes32 salt,  uint256 expiry) internal view returns(ISignatureUtils.SignatureWithSaltAndExpiry memory) {
        bytes32 digestHash = registryCoordinator.calculateOperatorChurnApprovalDigestHash(
            registeringOperator,
            registeringOperatorId,
            operatorKickParams,
            salt,
            expiry
        );
        (uint8 v, bytes32 r, bytes32 s) = vm.sign(churnApproverPrivateKey, digestHash);
        return ISignatureUtils.SignatureWithSaltAndExpiry({
            signature: abi.encodePacked(r, s, v),
            expiry: expiry,
            salt: salt
        });
    }
}<|MERGE_RESOLUTION|>--- conflicted
+++ resolved
@@ -251,13 +251,8 @@
             address(indexRegistryImplementation)
         );
 
-<<<<<<< HEAD
         serviceManagerImplementation = new ServiceManagerMock(
-            delegationMock,
-=======
-        serviceManagerImplementation = new ServiceManagerBase(
             avsDirectoryMock,
->>>>>>> cc086d3c
             registryCoordinator,
             stakeRegistry
         );
