--- conflicted
+++ resolved
@@ -89,8 +89,6 @@
         return 0;
     }
 
-<<<<<<< HEAD
-=======
     function getOperatorShares(
         address operator,
         IStrategy[] memory strategies
@@ -102,7 +100,6 @@
         return shares;
     }
 
->>>>>>> 32afa687
     function getWithdrawalDelay(IStrategy[] calldata /*strategies*/) public view returns (uint256) {
         return 0;
     }
