--- conflicted
+++ resolved
@@ -87,11 +87,7 @@
     OperatorDetails memory returnValue = OperatorDetails({
       __deprecated_earningsReceiver: operator,
       delegationApprover: operator,
-<<<<<<< HEAD
-      stakerOptOutWindowBlocks: 0
-=======
       __deprecated_stakerOptOutWindowBlocks: 0
->>>>>>> eb0d6ad8
     });
     return returnValue;
   }
@@ -266,16 +262,7 @@
     uint256 shares,
     IERC20 token
   ) external {
-<<<<<<< HEAD
-    strategyManager.withdrawSharesAsTokens(
-      recipient,
-      strategy,
-      token,
-      shares
-    );
-=======
     strategyManager.withdrawSharesAsTokens(recipient, strategy, token, shares);
->>>>>>> eb0d6ad8
   }
 
   function registerAsOperator(
@@ -316,8 +303,6 @@
     uint256 addedShares
   ) external override {}
 
-<<<<<<< HEAD
-=======
   function initialize(
     address initialOwner,
     IPauserRegistry _pauserRegistry,
@@ -341,5 +326,4 @@
   function getCompletableTimestamp(
     uint32 startTimestamp
   ) external view override returns (uint32 completableTimestamp) {}
->>>>>>> eb0d6ad8
 }