// SPDX-License-Identifier: BUSL-1.1
pragma solidity ^0.8.12;

import {console} from "forge-std/Test.sol";
import {IAVSDirectory, ISignatureUtils} from "eigenlayer-contracts/src/contracts/interfaces/IAVSDirectory.sol";

contract AVSDirectoryMock is IAVSDirectory {
<<<<<<< HEAD
    mapping(address => bool) public isOperatorSetAVS;
    mapping(address => mapping(uint32 => bool)) public avsOperatorSets;
    mapping(address => mapping(address => mapping(uint32 => bool))) public avsOperatorStatusOperatorSet;
    mapping(address => mapping(address => IAVSDirectory.OperatorAVSRegistrationStatus)) public avsOperatorStatus;

    function registerOperatorToOperatorSets(
=======
    /**
     * @notice Called by an AVS to create a list of new operatorSets.
     *
     * @param operatorSetIds The IDs of the operator set to initialize.
     *
     * @dev msg.sender must be the AVS.
     * @dev The AVS may create operator sets before it becomes an operator set AVS.
     */
    function createOperatorSets(uint32[] calldata operatorSetIds) external {}

    /**
     * @notice Sets the AVS as an operator set AVS, preventing legacy M2 operator registrations.
     *
     * @dev msg.sender must be the AVS.
     */
    function becomeOperatorSetAVS() external {}

    /**
     * @notice Called by an AVS to migrate operators that have a legacy M2 registration to operator sets.
     *
     * @param operators The list of operators to migrate
     * @param operatorSetIds The list of operatorSets to migrate the operators to
     *
     * @dev The msg.sender used is the AVS
     * @dev The operator can only be migrated at most once per AVS
     * @dev The AVS can no longer register operators via the legacy M2 registration path once it begins migration
     * @dev The operator is deregistered from the M2 legacy AVS once migrated
     */
    function migrateOperatorsToOperatorSets(
        address[] calldata operators,
        uint32[][] calldata operatorSetIds
    ) external {}

    /**
     *  @notice Called by AVSs to add an operator to list of operatorSets.
     *
     *  @param operator The address of the operator to be added to the operator set.
     *  @param operatorSetIds The IDs of the operator sets.
     *  @param operatorSignature The signature of the operator on their intent to register.
     *
     *  @dev msg.sender is used as the AVS.
     *  @dev The operator must not have a pending deregistration from the operator set.
     */
    function registerOperatorToOperatorSets(
        address operator,
        uint32[] calldata operatorSetIds,
        ISignatureUtils.SignatureWithSaltAndExpiry memory operatorSignature
    ) external {}

    /**
     *  @notice Called by AVSs to remove an operator from an operator set.
     *
     *  @param operator The address of the operator to be removed from the operator set.
     *  @param operatorSetIds The IDs of the operator sets.
     *
     *  @dev msg.sender is used as the AVS.
     */
    function deregisterOperatorFromOperatorSets(address operator, uint32[] calldata operatorSetIds) external {}

    /**
     * @notice Called by an operator to deregister from an operator set
     *
     * @param operator The operator to deregister from the operatorSets.
     * @param avs The address of the AVS to deregister the operator from.
     * @param operatorSetIds The IDs of the operator sets.
     * @param operatorSignature the signature of the operator on their intent to deregister or empty if the operator itself is calling
     *
     * @dev if the operatorSignature is empty, the caller must be the operator
     * @dev this will likely only be called in case the AVS contracts are in a state that prevents operators from deregistering
     */
    function forceDeregisterFromOperatorSets(
        address operator,
        address avs,
        uint32[] calldata operatorSetIds,
        ISignatureUtils.SignatureWithSaltAndExpiry memory operatorSignature
    ) external {}

    /**
     * @notice Called by an avs to register an operator with the avs.
     * @param operator The address of the operator to register.
     * @param operatorSignature The signature, salt, and expiry of the operator's signature.
     */
    function registerOperatorToAVS(
>>>>>>> 49668138
        address operator,
        uint32[] calldata operatorSetIds,
        ISignatureUtils.SignatureWithSaltAndExpiry memory operatorSignature
    ) external {}

    function deregisterFromAVSOperatorSets(
        address avs,
        uint32[] calldata operatorSetIds
    ) external {}

    function deregisterOperatorFromOperatorSets(
        address operator,
        uint32[] calldata operatorSetIds
    ) external {}

    function registerOperatorToAVS(
        address operator,
        ISignatureUtils.SignatureWithSaltAndExpiry memory 
    ) external {
        avsOperatorStatus[msg.sender][operator] = IAVSDirectory.OperatorAVSRegistrationStatus.REGISTERED;
    }

    function deregisterOperatorFromAVS(address operator) external {}

<<<<<<< HEAD
    function updateAVSMetadataURI(
        string calldata metadataURI
    ) external {}

    function cancelSalt(bytes32 salt) external {}

    function operatorSaltIsSpent(
        address operator,
        bytes32 salt
    ) external view returns (bool) {}

    function memberInfo(
        address avs,
        address operator
    )
        external
        view
        returns (uint248 inTotalSets, bool isLegacyOperator)
    {}

    function isMember(
        address avs,
        address operator,
        uint32 operatorSetId
    ) external view returns (bool) {
        return avsOperatorStatusOperatorSet[avs][operator][operatorSetId];
    }

=======
    /**
     * @notice Called by an AVS to emit an `AVSMetadataURIUpdated` event indicating the information has updated.
     * @param metadataURI The URI for metadata associated with an AVS
     * @dev Note that the `metadataURI` is *never stored * and is only emitted in the `AVSMetadataURIUpdated` event
     */
    function updateAVSMetadataURI(string calldata metadataURI) external {}

    /**
     * @notice Called by an operator to cancel a salt that has been used to register with an AVS.
     *
     * @param salt A unique and single use value associated with the approver signature.
     */
    function cancelSalt(bytes32 salt) external{}

    /**
     * @notice Returns whether or not the salt has already been used by the operator.
     * @dev Salts is used in the `registerOperatorToAVS` function.
     */
    function operatorSaltIsSpent(address operator, bytes32 salt) external view returns (bool) {}

    function isMember(address avs, address operator, uint32 operatorSetId) external view returns (bool){}

    /**
     * @notice Calculates the digest hash to be signed by an operator to register with an AVS
     * @param operator The account registering as an operator
     * @param avs The AVS the operator is registering to
     * @param salt A unique and single use value associated with the approver signature.
     * @param expiry Time after which the approver's signature becomes invalid
     */
>>>>>>> 49668138
    function calculateOperatorAVSRegistrationDigestHash(
        address operator,
        address avs,
        bytes32 salt,
        uint256 expiry
    ) external view returns (bytes32) {}

<<<<<<< HEAD
=======
    /**
     * @notice Calculates the digest hash to be signed by an operator to register with an operator set.
     *
     * @param avs The AVS that operator is registering to operator sets for.
     * @param operatorSetIds An array of operator set IDs the operator is registering to.
     * @param salt A unique and single use value associated with the approver signature.
     * @param expiry Time after which the approver's signature becomes invalid.
     */
>>>>>>> 49668138
    function calculateOperatorSetRegistrationDigestHash(
        address avs,
        uint32[] calldata operatorSetIds,
        bytes32 salt,
        uint256 expiry
    ) external view returns (bytes32) {}

<<<<<<< HEAD
    function domainSeparator() external view returns (bytes32) {}

    function OPERATOR_AVS_REGISTRATION_TYPEHASH()
        external
        view
        returns (bytes32)
    {}

    function OPERATOR_SET_REGISTRATION_TYPEHASH()
        external
        view
        returns (bytes32)
    {}

    function becomeOperatorSetAVS() external {
        isOperatorSetAVS[msg.sender] = true;
    }

=======
    /**
     * @notice Calculates the digest hash to be signed by an operator to force deregister from an operator set.
     *
     * @param avs The AVS that operator is deregistering from.
     * @param operatorSetIds An array of operator set IDs the operator is deregistering from.
     * @param salt A unique and single use value associated with the approver signature.
     * @param expiry Time after which the approver's signature becomes invalid.
     */
>>>>>>> 49668138
    function calculateOperatorSetForceDeregistrationTypehash(
        address avs,
        uint32[] calldata operatorSetIds,
        bytes32 salt,
        uint256 expiry
    ) external view returns (bytes32) {}

<<<<<<< HEAD
    function createOperatorSets(uint32[] calldata operatorSetIds) external {
        require(isOperatorSetAVS[msg.sender], "AVS is not an operator set AVS");
        for (uint256 i = 0; i < operatorSetIds.length; i++) {
            avsOperatorSets[msg.sender][operatorSetIds[i]] = true;
        }
    }

    function forceDeregisterFromOperatorSets(
        address avs,
        uint32[] calldata operatorSetIds
    ) external {}

    function migrateOperatorsToOperatorSets(
        address[] calldata operators,
        uint32[][] calldata operatorSetIds
    ) external {
        console.log("HERE");
        require(isOperatorSetAVS[msg.sender], "AVS is not registered as an operator set AVS");
        require(operators.length == operatorSetIds.length, "Mismatched input lengths");

        for (uint256 i = 0; i < operators.length; i++) {
            address operator = operators[i];
            for (uint256 j = 0; j < operatorSetIds[i].length;j++){
                // Check that the operatorSetId exists for the AVS
                require(
                    avsOperatorSets[msg.sender][operatorSetIds[i][j]],
                    "Operator set ID does not exist for the AVS"
                );
                console.log(operator, "AVSDirectory:operator");

                // Enable the operator for the operator set
                avsOperatorStatusOperatorSet[msg.sender][operator][operatorSetIds[i][j]] = true;
            }
        }
    }

    function forceDeregisterFromOperatorSets(
        address operator,
        address avs,
        uint32[] calldata operatorSetIds,
        ISignatureUtils.SignatureWithSaltAndExpiry memory operatorSignature
    ) external {}

}
=======
    /// @notice Getter function for the current EIP-712 domain separator for this contract.
    /// @dev The domain separator will change in the event of a fork that changes the ChainID.
    function domainSeparator() external view returns (bytes32) {}

    /// @notice The EIP-712 typehash for the Registration struct used by the contract
    function OPERATOR_AVS_REGISTRATION_TYPEHASH() external view returns (bytes32) {}

    /// @notice The EIP-712 typehash for the OperatorSetRegistration struct used by the contract.
    function OPERATOR_SET_REGISTRATION_TYPEHASH() external view returns (bytes32) {}

    function isOperatorSetAVS(address avs) external view returns (bool) {}

    function isOperatorSet(address avs, uint32 operatorSetId) external view returns (bool){}
} 
>>>>>>> 49668138
<|MERGE_RESOLUTION|>--- conflicted
+++ resolved
@@ -1,18 +1,9 @@
 // SPDX-License-Identifier: BUSL-1.1
 pragma solidity ^0.8.12;
 
-import {console} from "forge-std/Test.sol";
 import {IAVSDirectory, ISignatureUtils} from "eigenlayer-contracts/src/contracts/interfaces/IAVSDirectory.sol";
 
 contract AVSDirectoryMock is IAVSDirectory {
-<<<<<<< HEAD
-    mapping(address => bool) public isOperatorSetAVS;
-    mapping(address => mapping(uint32 => bool)) public avsOperatorSets;
-    mapping(address => mapping(address => mapping(uint32 => bool))) public avsOperatorStatusOperatorSet;
-    mapping(address => mapping(address => IAVSDirectory.OperatorAVSRegistrationStatus)) public avsOperatorStatus;
-
-    function registerOperatorToOperatorSets(
-=======
     /**
      * @notice Called by an AVS to create a list of new operatorSets.
      *
@@ -96,61 +87,16 @@
      * @param operatorSignature The signature, salt, and expiry of the operator's signature.
      */
     function registerOperatorToAVS(
->>>>>>> 49668138
         address operator,
-        uint32[] calldata operatorSetIds,
         ISignatureUtils.SignatureWithSaltAndExpiry memory operatorSignature
     ) external {}
 
-    function deregisterFromAVSOperatorSets(
-        address avs,
-        uint32[] calldata operatorSetIds
-    ) external {}
-
-    function deregisterOperatorFromOperatorSets(
-        address operator,
-        uint32[] calldata operatorSetIds
-    ) external {}
-
-    function registerOperatorToAVS(
-        address operator,
-        ISignatureUtils.SignatureWithSaltAndExpiry memory 
-    ) external {
-        avsOperatorStatus[msg.sender][operator] = IAVSDirectory.OperatorAVSRegistrationStatus.REGISTERED;
-    }
-
+    /**
+     * @notice Called by an avs to deregister an operator with the avs.
+     * @param operator The address of the operator to deregister.
+     */
     function deregisterOperatorFromAVS(address operator) external {}
 
-<<<<<<< HEAD
-    function updateAVSMetadataURI(
-        string calldata metadataURI
-    ) external {}
-
-    function cancelSalt(bytes32 salt) external {}
-
-    function operatorSaltIsSpent(
-        address operator,
-        bytes32 salt
-    ) external view returns (bool) {}
-
-    function memberInfo(
-        address avs,
-        address operator
-    )
-        external
-        view
-        returns (uint248 inTotalSets, bool isLegacyOperator)
-    {}
-
-    function isMember(
-        address avs,
-        address operator,
-        uint32 operatorSetId
-    ) external view returns (bool) {
-        return avsOperatorStatusOperatorSet[avs][operator][operatorSetId];
-    }
-
-=======
     /**
      * @notice Called by an AVS to emit an `AVSMetadataURIUpdated` event indicating the information has updated.
      * @param metadataURI The URI for metadata associated with an AVS
@@ -180,7 +126,6 @@
      * @param salt A unique and single use value associated with the approver signature.
      * @param expiry Time after which the approver's signature becomes invalid
      */
->>>>>>> 49668138
     function calculateOperatorAVSRegistrationDigestHash(
         address operator,
         address avs,
@@ -188,8 +133,6 @@
         uint256 expiry
     ) external view returns (bytes32) {}
 
-<<<<<<< HEAD
-=======
     /**
      * @notice Calculates the digest hash to be signed by an operator to register with an operator set.
      *
@@ -198,7 +141,6 @@
      * @param salt A unique and single use value associated with the approver signature.
      * @param expiry Time after which the approver's signature becomes invalid.
      */
->>>>>>> 49668138
     function calculateOperatorSetRegistrationDigestHash(
         address avs,
         uint32[] calldata operatorSetIds,
@@ -206,26 +148,6 @@
         uint256 expiry
     ) external view returns (bytes32) {}
 
-<<<<<<< HEAD
-    function domainSeparator() external view returns (bytes32) {}
-
-    function OPERATOR_AVS_REGISTRATION_TYPEHASH()
-        external
-        view
-        returns (bytes32)
-    {}
-
-    function OPERATOR_SET_REGISTRATION_TYPEHASH()
-        external
-        view
-        returns (bytes32)
-    {}
-
-    function becomeOperatorSetAVS() external {
-        isOperatorSetAVS[msg.sender] = true;
-    }
-
-=======
     /**
      * @notice Calculates the digest hash to be signed by an operator to force deregister from an operator set.
      *
@@ -234,7 +156,6 @@
      * @param salt A unique and single use value associated with the approver signature.
      * @param expiry Time after which the approver's signature becomes invalid.
      */
->>>>>>> 49668138
     function calculateOperatorSetForceDeregistrationTypehash(
         address avs,
         uint32[] calldata operatorSetIds,
@@ -242,52 +163,6 @@
         uint256 expiry
     ) external view returns (bytes32) {}
 
-<<<<<<< HEAD
-    function createOperatorSets(uint32[] calldata operatorSetIds) external {
-        require(isOperatorSetAVS[msg.sender], "AVS is not an operator set AVS");
-        for (uint256 i = 0; i < operatorSetIds.length; i++) {
-            avsOperatorSets[msg.sender][operatorSetIds[i]] = true;
-        }
-    }
-
-    function forceDeregisterFromOperatorSets(
-        address avs,
-        uint32[] calldata operatorSetIds
-    ) external {}
-
-    function migrateOperatorsToOperatorSets(
-        address[] calldata operators,
-        uint32[][] calldata operatorSetIds
-    ) external {
-        console.log("HERE");
-        require(isOperatorSetAVS[msg.sender], "AVS is not registered as an operator set AVS");
-        require(operators.length == operatorSetIds.length, "Mismatched input lengths");
-
-        for (uint256 i = 0; i < operators.length; i++) {
-            address operator = operators[i];
-            for (uint256 j = 0; j < operatorSetIds[i].length;j++){
-                // Check that the operatorSetId exists for the AVS
-                require(
-                    avsOperatorSets[msg.sender][operatorSetIds[i][j]],
-                    "Operator set ID does not exist for the AVS"
-                );
-                console.log(operator, "AVSDirectory:operator");
-
-                // Enable the operator for the operator set
-                avsOperatorStatusOperatorSet[msg.sender][operator][operatorSetIds[i][j]] = true;
-            }
-        }
-    }
-
-    function forceDeregisterFromOperatorSets(
-        address operator,
-        address avs,
-        uint32[] calldata operatorSetIds,
-        ISignatureUtils.SignatureWithSaltAndExpiry memory operatorSignature
-    ) external {}
-
-}
-=======
     /// @notice Getter function for the current EIP-712 domain separator for this contract.
     /// @dev The domain separator will change in the event of a fork that changes the ChainID.
     function domainSeparator() external view returns (bytes32) {}
@@ -301,5 +176,4 @@
     function isOperatorSetAVS(address avs) external view returns (bool) {}
 
     function isOperatorSet(address avs, uint32 operatorSetId) external view returns (bool){}
-} 
->>>>>>> 49668138
+} 