--- conflicted
+++ resolved
@@ -4,38 +4,6 @@
 import {IAVSDirectory, OperatorSet} from "eigenlayer-contracts/src/contracts/interfaces/IAVSDirectory.sol";
 import {ISignatureUtils} from "eigenlayer-contracts/src/contracts/interfaces/ISignatureUtils.sol";
 import {IStrategy} from "eigenlayer-contracts/src/contracts/interfaces/IStrategy.sol";
-<<<<<<< HEAD
-
-contract AVSDirectoryMock is IAVSDirectory {
-  /**
-   * @notice Called by an AVS to create a list of new operatorSets.
-   *
-   * @param operatorSetIds The IDs of the operator set to initialize.
-   *
-   * @dev msg.sender must be the AVS.
-   * @dev The AVS may create operator sets before it becomes an operator set AVS.
-   */
-  function createOperatorSets(uint32[] calldata operatorSetIds) external {}
-
-  /**
-   * @notice Sets the AVS as an operator set AVS, preventing legacy M2 operator registrations.
-   *
-   * @dev msg.sender must be the AVS.
-   */
-  function becomeOperatorSetAVS() external {}
-
-  /**
-   * @notice Called by an AVS to migrate operators that have a legacy M2 registration to operator sets.
-   *
-   * @param operators The list of operators to migrate
-   * @param operatorSetIds The list of operatorSets to migrate the operators to
-   *
-   * @dev The msg.sender used is the AVS
-   * @dev The operator can only be migrated at most once per AVS
-   * @dev The AVS can no longer register operators via the legacy M2 registration path once it begins migration
-   * @dev The operator is deregistered from the M2 legacy AVS once migrated
-   */
-=======
 import {IPauserRegistry} from "eigenlayer-contracts/src/contracts/interfaces/IPauserRegistry.sol";
 
 contract AVSDirectoryMock is IAVSDirectory {
@@ -45,61 +13,22 @@
 
   function becomeOperatorSetAVS() external  {}
 
->>>>>>> eb0d6ad8
   function migrateOperatorsToOperatorSets(
     address[] calldata operators,
     uint32[][] calldata operatorSetIds
   ) external {}
 
-<<<<<<< HEAD
-  /**
-   *  @notice Called by AVSs to add an operator to list of operatorSets.
-   *
-   *  @param operator The address of the operator to be added to the operator set.
-   *  @param operatorSetIds The IDs of the operator sets.
-   *  @param operatorSignature The signature of the operator on their intent to register.
-   *
-   *  @dev msg.sender is used as the AVS.
-   *  @dev The operator must not have a pending deregistration from the operator set.
-   */
-=======
->>>>>>> eb0d6ad8
   function registerOperatorToOperatorSets(
     address operator,
     uint32[] calldata operatorSetIds,
     ISignatureUtils.SignatureWithSaltAndExpiry memory operatorSignature
   ) external {}
 
-<<<<<<< HEAD
-  /**
-   *  @notice Called by AVSs to remove an operator from an operator set.
-   *
-   *  @param operator The address of the operator to be removed from the operator set.
-   *  @param operatorSetIds The IDs of the operator sets.
-   *
-   *  @dev msg.sender is used as the AVS.
-   */
-=======
->>>>>>> eb0d6ad8
   function deregisterOperatorFromOperatorSets(
     address operator,
     uint32[] calldata operatorSetIds
   ) external {}
 
-<<<<<<< HEAD
-  /**
-   * @notice Called by an operator to deregister from an operator set
-   *
-   * @param operator The operator to deregister from the operatorSets.
-   * @param avs The address of the AVS to deregister the operator from.
-   * @param operatorSetIds The IDs of the operator sets.
-   * @param operatorSignature the signature of the operator on their intent to deregister or empty if the operator itself is calling
-   *
-   * @dev if the operatorSignature is empty, the caller must be the operator
-   * @dev this will likely only be called in case the AVS contracts are in a state that prevents operators from deregistering
-   */
-=======
->>>>>>> eb0d6ad8
   function forceDeregisterFromOperatorSets(
     address operator,
     address avs,
@@ -107,45 +36,11 @@
     ISignatureUtils.SignatureWithSaltAndExpiry memory operatorSignature
   ) external {}
 
-<<<<<<< HEAD
-  /**
-   * @notice Called by an avs to register an operator with the avs.
-   * @param operator The address of the operator to register.
-   * @param operatorSignature The signature, salt, and expiry of the operator's signature.
-   */
-=======
->>>>>>> eb0d6ad8
   function registerOperatorToAVS(
     address operator,
     ISignatureUtils.SignatureWithSaltAndExpiry memory operatorSignature
   ) external {}
 
-<<<<<<< HEAD
-  /**
-   * @notice Called by an avs to deregister an operator with the avs.
-   * @param operator The address of the operator to deregister.
-   */
-  function deregisterOperatorFromAVS(address operator) external {}
-
-  /**
-   * @notice Called by an AVS to emit an `AVSMetadataURIUpdated` event indicating the information has updated.
-   * @param metadataURI The URI for metadata associated with an AVS
-   * @dev Note that the `metadataURI` is *never stored * and is only emitted in the `AVSMetadataURIUpdated` event
-   */
-  function updateAVSMetadataURI(string calldata metadataURI) external {}
-
-  /**
-   * @notice Called by an operator to cancel a salt that has been used to register with an AVS.
-   *
-   * @param salt A unique and single use value associated with the approver signature.
-   */
-  function cancelSalt(bytes32 salt) external {}
-
-  /**
-   * @notice Returns whether or not the salt has already been used by the operator.
-   * @dev Salts is used in the `registerOperatorToAVS` function.
-   */
-=======
   function deregisterOperatorFromAVS(address operator) external {}
 
   function updateAVSMetadataURI(
@@ -154,27 +49,12 @@
 
   function cancelSalt(bytes32 salt) external  {}
 
->>>>>>> eb0d6ad8
   function operatorSaltIsSpent(
     address operator,
     bytes32 salt
   ) external view returns (bool) {}
 
   function isMember(
-<<<<<<< HEAD
-    address avs,
-    address operator,
-    uint32 operatorSetId
-  ) external view returns (bool) {}
-
-  /**
-   * @notice Calculates the digest hash to be signed by an operator to register with an AVS
-   * @param operator The account registering as an operator
-   * @param avs The AVS the operator is registering to
-   * @param salt A unique and single use value associated with the approver signature.
-   * @param expiry Time after which the approver's signature becomes invalid
-   */
-=======
     address operator,
     OperatorSet memory operatorSet
   ) external view returns (bool) {}
@@ -227,7 +107,6 @@
     address operator
   ) external view returns (uint256) {}
 
->>>>>>> eb0d6ad8
   function calculateOperatorAVSRegistrationDigestHash(
     address operator,
     address avs,
@@ -235,17 +114,6 @@
     uint256 expiry
   ) external view returns (bytes32) {}
 
-<<<<<<< HEAD
-  /**
-   * @notice Calculates the digest hash to be signed by an operator to register with an operator set.
-   *
-   * @param avs The AVS that operator is registering to operator sets for.
-   * @param operatorSetIds An array of operator set IDs the operator is registering to.
-   * @param salt A unique and single use value associated with the approver signature.
-   * @param expiry Time after which the approver's signature becomes invalid.
-   */
-=======
->>>>>>> eb0d6ad8
   function calculateOperatorSetRegistrationDigestHash(
     address avs,
     uint32[] calldata operatorSetIds,
@@ -253,17 +121,6 @@
     uint256 expiry
   ) external view returns (bytes32) {}
 
-<<<<<<< HEAD
-  /**
-   * @notice Calculates the digest hash to be signed by an operator to force deregister from an operator set.
-   *
-   * @param avs The AVS that operator is deregistering from.
-   * @param operatorSetIds An array of operator set IDs the operator is deregistering from.
-   * @param salt A unique and single use value associated with the approver signature.
-   * @param expiry Time after which the approver's signature becomes invalid.
-   */
-=======
->>>>>>> eb0d6ad8
   function calculateOperatorSetForceDeregistrationTypehash(
     address avs,
     uint32[] calldata operatorSetIds,
@@ -271,78 +128,18 @@
     uint256 expiry
   ) external view returns (bytes32) {}
 
-<<<<<<< HEAD
-  /// @notice Getter function for the current EIP-712 domain separator for this contract.
-  /// @dev The domain separator will change in the event of a fork that changes the ChainID.
-  function domainSeparator() external view returns (bytes32) {}
-
-  /// @notice The EIP-712 typehash for the Registration struct used by the contract
-=======
->>>>>>> eb0d6ad8
   function OPERATOR_AVS_REGISTRATION_TYPEHASH()
     external
     view
     returns (bytes32)
   {}
 
-<<<<<<< HEAD
-  /// @notice The EIP-712 typehash for the OperatorSetRegistration struct used by the contract.
-=======
->>>>>>> eb0d6ad8
   function OPERATOR_SET_REGISTRATION_TYPEHASH()
     external
     view
     returns (bytes32)
   {}
 
-<<<<<<< HEAD
-  function isOperatorSetAVS(address avs) external view returns (bool) {}
-
-  function isOperatorSet(
-    address avs,
-    uint32 operatorSetId
-  ) external view returns (bool) {}
-
-  function isOperatorSlashable(address operator, OperatorSet memory operatorSet) external view returns (bool){}
-
-  function isOperatorSetBatch(
-    OperatorSet[] calldata operatorSets
-  ) external view returns (bool) {}
-
-  function getSlashableMagnitudes(
-    address operator,
-    IStrategy[] calldata strategies,
-    uint32 timestamp
-  ) external view returns (OperatorSet[] memory, uint64[][] memory) {}
-
-  function operatorSetsMemberOfAtIndex(
-    address operator,
-    uint256 index
-  ) external view override returns (OperatorSet memory) {}
-
-  function operatorSetMemberAtIndex(
-    OperatorSet memory operatorSet,
-    uint256 index
-  ) external view override returns (address) {}
-
-  function getOperatorSetsOfOperator(
-    address operator,
-    uint256 start,
-    uint256 length
-  ) external view override returns (OperatorSet[] memory operatorSets) {}
-
-  function getOperatorsInOperatorSet(
-    OperatorSet memory operatorSet,
-    uint256 start,
-    uint256 length
-  ) external view override returns (address[] memory operators) {}
-
-  function getNumOperatorsInOperatorSet(
-    OperatorSet memory operatorSet
-  ) external view override returns (uint256) {}
-
-=======
->>>>>>> eb0d6ad8
   function operatorSetStatus(
     address avs,
     address operator,
@@ -350,20 +147,6 @@
   )
     external
     view
-<<<<<<< HEAD
-    override
-    returns (bool registered, uint32 lastDeregisteredTimestamp)
-  {}
-
-  function isMember(
-    address operator,
-    OperatorSet memory operatorSet
-  ) external view override returns (bool) {}
-
-  function inTotalOperatorSets(
-    address operator
-  ) external view override returns (uint256) {}
-=======
     returns (bool registered, uint32 lastDeregisteredTimestamp)
   {}
 
@@ -387,5 +170,4 @@
   ) external {}
 
    function addStrategiesToOperatorSet(uint32 operatorSetId, IStrategy[] calldata strategies) external {}
->>>>>>> eb0d6ad8
 }