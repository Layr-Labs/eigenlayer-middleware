// SPDX-License-Identifier: BUSL-1.1
pragma solidity =0.8.12;


import "src/interfaces/IRegistryCoordinator.sol";


contract RegistryCoordinatorMock is IRegistryCoordinator {
    function blsApkRegistry() external view returns (IBLSApkRegistry) {}

    function ejectOperator(
        address operator, 
        bytes calldata quorumNumbers
    ) external {}

    function getOperatorSetParams(uint8 quorumNumber) external view returns (OperatorSetParam memory) {}

    function indexRegistry() external view returns (IIndexRegistry) {}

    function stakeRegistry() external view returns (IStakeRegistry) {}

    function quorumCount() external view returns (uint8) {}
    /// @notice Returns the bitmap of the quorums the operator is registered for.
    function operatorIdToQuorumBitmap(bytes32 pubkeyHash) external view returns (uint256){}

    function getOperator(address operator) external view returns (OperatorInfo memory){}

    /// @notice Returns the stored id for the specified `operator`.
    function getOperatorId(address operator) external view returns (bytes32){}

    /// @notice Returns the operator address for the given `operatorId`
    function getOperatorFromId(bytes32 operatorId) external view returns (address) {}

    /// @notice Returns the status for the given `operator`
    function getOperatorStatus(address operator) external view returns (IRegistryCoordinator.OperatorStatus){}

    /// @notice Returns task number from when `operator` has been registered.
    function getFromTaskNumberForOperator(address operator) external view returns (uint32){}

    function getQuorumBitmapIndicesAtBlockNumber(uint32 blockNumber, bytes32[] memory operatorIds) external view returns (uint32[] memory){}

    /// @notice Returns the quorum bitmap for the given `operatorId` at the given `blockNumber` via the `index`
    function getQuorumBitmapAtBlockNumberByIndex(bytes32 operatorId, uint32 blockNumber, uint256 index) external view returns (uint192) {}

    /// @notice Returns the `index`th entry in the operator with `operatorId`'s bitmap history
    function getQuorumBitmapUpdateByIndex(bytes32 operatorId, uint256 index) external view returns (QuorumBitmapUpdate memory) {}

    /// @notice Returns the current quorum bitmap for the given `operatorId`
    function getCurrentQuorumBitmap(bytes32 operatorId) external view returns (uint192) {}

    /// @notice Returns the length of the quorum bitmap history for the given `operatorId`
    function getQuorumBitmapHistoryLength(bytes32 operatorId) external view returns (uint256) {}

    function numRegistries() external view returns (uint256){}

    function registries(uint256) external view returns (address){}

    function registerOperator(bytes memory quorumNumbers, bytes calldata) external {}

    function deregisterOperator(bytes calldata quorumNumbers, bytes calldata) external {}

<<<<<<< HEAD
    function pubkeyRegistrationMessageHash(address operator) public view returns (BN254.G1Point memory) {
        return BN254.hashToG1(
                keccak256(abi.encode(operator))
        );
    }
=======
    function quorumUpdateBlockNumber(uint8 quorumNumber) external view returns (uint256) {}

    function owner() external view returns (address) {}
>>>>>>> 5273cd18
}<|MERGE_RESOLUTION|>--- conflicted
+++ resolved
@@ -59,15 +59,13 @@
 
     function deregisterOperator(bytes calldata quorumNumbers, bytes calldata) external {}
 
-<<<<<<< HEAD
     function pubkeyRegistrationMessageHash(address operator) public view returns (BN254.G1Point memory) {
         return BN254.hashToG1(
                 keccak256(abi.encode(operator))
         );
     }
-=======
+
     function quorumUpdateBlockNumber(uint8 quorumNumber) external view returns (uint256) {}
 
     function owner() external view returns (address) {}
->>>>>>> 5273cd18
 }