// SPDX-License-Identifier: BUSL-1.1
pragma solidity =0.8.12;

import "../../src/BLSSignatureChecker.sol";
import "../utils/BLSMockAVSDeployer.sol";

contract BLSSignatureCheckerUnitTests is BLSMockAVSDeployer {
    using BN254 for BN254.G1Point;

    BLSSignatureChecker blsSignatureChecker;

    event StaleStakesForbiddenUpdate(bool value);   

    function setUp() virtual public {
        _setUpBLSMockAVSDeployer();

        blsSignatureChecker = new BLSSignatureChecker(registryCoordinator);
    }

    function test_setStaleStakesForbidden_revert_notRegCoordOwner() public {
        cheats.expectRevert("BLSSignatureChecker.onlyCoordinatorOwner: caller is not the owner of the registryCoordinator");
        blsSignatureChecker.setStaleStakesForbidden(true);
    }

    function test_setStaleStakesForbidden() public {
        testFuzz_setStaleStakesForbidden(false);
        testFuzz_setStaleStakesForbidden(true);
    }

    function testFuzz_setStaleStakesForbidden(bool newState) public {
        cheats.expectEmit(true, true, true, true, address(blsSignatureChecker));
        emit StaleStakesForbiddenUpdate(newState);
        cheats.prank(registryCoordinatorOwner);
        blsSignatureChecker.setStaleStakesForbidden(newState);
        assertEq(blsSignatureChecker.staleStakesForbidden(), newState, "state not set correctly");
    }

    // this test checks that a valid signature from maxOperatorsToRegister with a random number of nonsigners is checked
    // correctly on the BLSSignatureChecker contract when all operators are only regsitered for a single quorum and
    // the signature is only checked for stakes on that quorum
    function testFuzz_checkSignatures_SingleQuorum(uint256 pseudoRandomNumber) public { 
        uint256 numNonSigners = pseudoRandomNumber % (maxOperatorsToRegister - 1);
        uint256 quorumBitmap = 1;
        bytes memory quorumNumbers = BitmapUtils.bitmapToBytesArray(quorumBitmap);

        (uint32 referenceBlockNumber, BLSSignatureChecker.NonSignerStakesAndSignature memory nonSignerStakesAndSignature) = 
            _registerSignatoriesAndGetNonSignerStakeAndSignatureRandom(pseudoRandomNumber, numNonSigners, quorumBitmap);

        bytes32[] memory pubkeyHashes = new bytes32[](nonSignerStakesAndSignature.nonSignerPubkeys.length);
        for (uint256 i = 0; i < nonSignerStakesAndSignature.nonSignerPubkeys.length; ++i) {
            pubkeyHashes[i] = nonSignerStakesAndSignature.nonSignerPubkeys[i].hashG1Point();
        }
        bytes32 expectedSignatoryRecordHash = keccak256(abi.encodePacked(referenceBlockNumber, pubkeyHashes));

        uint256 gasBefore = gasleft();
        (
            BLSSignatureChecker.QuorumStakeTotals memory quorumStakeTotals,
            bytes32 signatoryRecordHash
        ) = blsSignatureChecker.checkSignatures(
            msgHash, 
            quorumNumbers,
            referenceBlockNumber, 
            nonSignerStakesAndSignature
        );
        uint256 gasAfter = gasleft();
        emit log_named_uint("gasUsed", gasBefore - gasAfter);

        assertTrue(quorumStakeTotals.signedStakeForQuorum[0] > 0, "signedStakeForQuorum should be nonzero");
        assertEq(expectedSignatoryRecordHash, signatoryRecordHash, "signatoryRecordHash does not match expectation");
        // 0 nonSigners: 159908
        // 1 nonSigner: 178683
        // 2 nonSigners: 197410
    }

    function test_checkSignatures_SingleQuorum() public {
        uint256 nonRandomNumber = 111;
        uint256 numNonSigners = 1;
        uint256 quorumBitmap = 1;
        bytes memory quorumNumbers = BitmapUtils.bitmapToBytesArray(quorumBitmap);

        (uint32 referenceBlockNumber, BLSSignatureChecker.NonSignerStakesAndSignature memory nonSignerStakesAndSignature) = 
            _registerSignatoriesAndGetNonSignerStakeAndSignatureRandom(nonRandomNumber, numNonSigners, quorumBitmap);

        bytes32[] memory pubkeyHashes = new bytes32[](nonSignerStakesAndSignature.nonSignerPubkeys.length);
        for (uint256 i = 0; i < nonSignerStakesAndSignature.nonSignerPubkeys.length; ++i) {
            pubkeyHashes[i] = nonSignerStakesAndSignature.nonSignerPubkeys[i].hashG1Point();
        }
        bytes32 expectedSignatoryRecordHash = keccak256(abi.encodePacked(referenceBlockNumber, pubkeyHashes));

        uint256 gasBefore = gasleft();
        (
            BLSSignatureChecker.QuorumStakeTotals memory quorumStakeTotals,
            bytes32 signatoryRecordHash
        ) = blsSignatureChecker.checkSignatures(
            msgHash, 
            quorumNumbers,
            referenceBlockNumber, 
            nonSignerStakesAndSignature
        );
        uint256 gasAfter = gasleft();
        emit log_named_uint("gasUsed", gasBefore - gasAfter);

        assertEq(expectedSignatoryRecordHash, signatoryRecordHash, "signatoryRecordHash does not match expectation");

        assertEq(quorumStakeTotals.signedStakeForQuorum[0], 3000000000000000000, "signedStakeForQuorum incorrect");
        assertEq(quorumStakeTotals.totalStakeForQuorum[0], 4000000000000000000, "totalStakeForQuorum incorrect");
    }

    // this test checks that a valid signature from maxOperatorsToRegister with a random number of nonsigners is checked
    // correctly on the BLSSignatureChecker contract when all operators are registered for the first 100 quorums
    // and the signature is only checked for stakes on those quorums
    function test_checkSignatures_100Quorums(uint256 pseudoRandomNumber) public { 
        uint256 numNonSigners = pseudoRandomNumber % (maxOperatorsToRegister - 1);
        // 100 set bits
        uint256 quorumBitmap = (1 << 100) - 1;
        bytes memory quorumNumbers = BitmapUtils.bitmapToBytesArray(quorumBitmap);

        (uint32 referenceBlockNumber, BLSSignatureChecker.NonSignerStakesAndSignature memory nonSignerStakesAndSignature) = 
            _registerSignatoriesAndGetNonSignerStakeAndSignatureRandom(pseudoRandomNumber, numNonSigners, quorumBitmap);

        nonSignerStakesAndSignature.sigma = sigma.scalar_mul(quorumNumbers.length);
        nonSignerStakesAndSignature.apkG2 = oneHundredQuorumApkG2;

        bytes32[] memory pubkeyHashes = new bytes32[](nonSignerStakesAndSignature.nonSignerPubkeys.length);
        for (uint256 i = 0; i < nonSignerStakesAndSignature.nonSignerPubkeys.length; ++i) {
            pubkeyHashes[i] = nonSignerStakesAndSignature.nonSignerPubkeys[i].hashG1Point();
        }
        bytes32 expectedSignatoryRecordHash = keccak256(abi.encodePacked(referenceBlockNumber, pubkeyHashes));

        uint256 gasBefore = gasleft();
        (
            BLSSignatureChecker.QuorumStakeTotals memory quorumStakeTotals,
            bytes32 signatoryRecordHash
        ) = blsSignatureChecker.checkSignatures(
            msgHash, 
            quorumNumbers,
            referenceBlockNumber, 
            nonSignerStakesAndSignature
        );
        uint256 gasAfter = gasleft();
        emit log_named_uint("gasUsed", gasBefore - gasAfter);

        for (uint256 i = 0; i < quorumStakeTotals.signedStakeForQuorum.length; ++i) {
            assertTrue(quorumStakeTotals.signedStakeForQuorum[i] > 0, "signedStakeForQuorum should be nonzero");            
        }
        assertEq(expectedSignatoryRecordHash, signatoryRecordHash, "signatoryRecordHash does not match expectation");
    }

    function test_checkSignatures_revert_inputLengthMismatch() public {
        uint256 numNonSigners = 0;
        uint256 quorumBitmap = 1;
        bytes memory quorumNumbers = BitmapUtils.bitmapToBytesArray(quorumBitmap);
        (uint32 referenceBlockNumber, BLSSignatureChecker.NonSignerStakesAndSignature memory nonSignerStakesAndSignature) = 
            _registerSignatoriesAndGetNonSignerStakeAndSignatureRandom(1, numNonSigners, quorumBitmap);

        IBLSSignatureChecker.NonSignerStakesAndSignature memory incorrectLengthInputs = IBLSSignatureChecker.NonSignerStakesAndSignature({
            nonSignerQuorumBitmapIndices: nonSignerStakesAndSignature.nonSignerQuorumBitmapIndices,
            nonSignerPubkeys: nonSignerStakesAndSignature.nonSignerPubkeys,
            quorumApks: nonSignerStakesAndSignature.quorumApks,
            apkG2: nonSignerStakesAndSignature.apkG2,
            sigma: nonSignerStakesAndSignature.sigma,
            quorumApkIndices: nonSignerStakesAndSignature.quorumApkIndices,
            totalStakeIndices: nonSignerStakesAndSignature.totalStakeIndices,
            nonSignerStakeIndices: nonSignerStakesAndSignature.nonSignerStakeIndices
        });
        // make one part of the input incorrect length
        incorrectLengthInputs.quorumApks = new BN254.G1Point[](5);

        cheats.expectRevert("BLSSignatureChecker.checkSignatures: input quorum length mismatch");
        blsSignatureChecker.checkSignatures(
            msgHash, 
            quorumNumbers,
            referenceBlockNumber, 
            incorrectLengthInputs
        );

        // reset the input to correct values
        incorrectLengthInputs.quorumApks = nonSignerStakesAndSignature.quorumApks;
        // make one part of the input incorrect length
        incorrectLengthInputs.quorumApkIndices = new uint32[](5);
        cheats.expectRevert("BLSSignatureChecker.checkSignatures: input quorum length mismatch");
        blsSignatureChecker.checkSignatures(
            msgHash, 
            quorumNumbers,
            referenceBlockNumber, 
            incorrectLengthInputs
        );

        // reset the input to correct values
        incorrectLengthInputs.quorumApkIndices = nonSignerStakesAndSignature.quorumApkIndices;
        // make one part of the input incorrect length
        incorrectLengthInputs.totalStakeIndices = new uint32[](5);
        cheats.expectRevert("BLSSignatureChecker.checkSignatures: input quorum length mismatch");
        blsSignatureChecker.checkSignatures(
            msgHash, 
            quorumNumbers,
            referenceBlockNumber, 
            incorrectLengthInputs
        );

        // reset the input to correct values
        incorrectLengthInputs.totalStakeIndices = nonSignerStakesAndSignature.totalStakeIndices;
        // make one part of the input incorrect length
        incorrectLengthInputs.nonSignerStakeIndices = new uint32[][](5);
        cheats.expectRevert("BLSSignatureChecker.checkSignatures: input quorum length mismatch");
        blsSignatureChecker.checkSignatures(
            msgHash, 
            quorumNumbers,
            referenceBlockNumber, 
            incorrectLengthInputs
        );

        // reset the input to correct values
        incorrectLengthInputs.nonSignerStakeIndices = nonSignerStakesAndSignature.nonSignerStakeIndices;
        // make one part of the input incorrect length
        incorrectLengthInputs.nonSignerQuorumBitmapIndices = new uint32[](nonSignerStakesAndSignature.nonSignerPubkeys.length + 1);
        cheats.expectRevert("BLSSignatureChecker.checkSignatures: input nonsigner length mismatch");
        blsSignatureChecker.checkSignatures(
            msgHash, 
            quorumNumbers,
            referenceBlockNumber, 
            incorrectLengthInputs
        );

        // reset the input to correct values
        incorrectLengthInputs.nonSignerQuorumBitmapIndices = nonSignerStakesAndSignature.nonSignerQuorumBitmapIndices;
        // sanity check for call passing with the correct values
        blsSignatureChecker.checkSignatures(
            msgHash, 
            quorumNumbers,
            referenceBlockNumber, 
            incorrectLengthInputs
        );
    }

    function test_checkSignatures_revert_referenceBlockNumberInFuture(uint256 pseudoRandomNumber) public {
        uint256 numNonSigners = pseudoRandomNumber % (maxOperatorsToRegister - 2) + 1;
        uint256 quorumBitmap = 1;
        bytes memory quorumNumbers = BitmapUtils.bitmapToBytesArray(quorumBitmap);

        (/*uint32 referenceBlockNumber*/, BLSSignatureChecker.NonSignerStakesAndSignature memory nonSignerStakesAndSignature) = 
            _registerSignatoriesAndGetNonSignerStakeAndSignatureRandom(pseudoRandomNumber, numNonSigners, quorumBitmap);
        
        // Create an invalid reference block: any block number >= the current block
        uint32 invalidReferenceBlock = uint32(block.number + (pseudoRandomNumber % 20));
        cheats.expectRevert("BLSSignatureChecker.checkSignatures: invalid reference block");
        blsSignatureChecker.checkSignatures(
            msgHash, 
            quorumNumbers,
            invalidReferenceBlock, 
            nonSignerStakesAndSignature
        );
    }

    function test_checkSignatures_revert_duplicateEntry() public {
        uint256 numNonSigners = 2;
        uint256 quorumBitmap = 1;
        uint256 nonRandomNumber = 777;
        bytes memory quorumNumbers = BitmapUtils.bitmapToBytesArray(quorumBitmap);

        (uint32 referenceBlockNumber, BLSSignatureChecker.NonSignerStakesAndSignature memory nonSignerStakesAndSignature) = 
            _registerSignatoriesAndGetNonSignerStakeAndSignatureRandom(nonRandomNumber, numNonSigners, quorumBitmap);
        
        // swap out a pubkey to make sure there is a duplicate
        nonSignerStakesAndSignature.nonSignerPubkeys[1] = nonSignerStakesAndSignature.nonSignerPubkeys[0];
        cheats.expectRevert("BLSSignatureChecker.checkSignatures: nonSignerPubkeys not sorted");
        blsSignatureChecker.checkSignatures(
            msgHash, 
            quorumNumbers,
            referenceBlockNumber, 
            nonSignerStakesAndSignature
        );
    }

    function test_checkSignatures_revert_wrongOrder() public {
        uint256 numNonSigners = 2;
        uint256 quorumBitmap = 1;
        uint256 nonRandomNumber = 777;
        bytes memory quorumNumbers = BitmapUtils.bitmapToBytesArray(quorumBitmap);

        (uint32 referenceBlockNumber, BLSSignatureChecker.NonSignerStakesAndSignature memory nonSignerStakesAndSignature) = 
            _registerSignatoriesAndGetNonSignerStakeAndSignatureRandom(nonRandomNumber, numNonSigners, quorumBitmap);
        
        // swap two pubkeys to ensure ordering is wrong
        (nonSignerStakesAndSignature.nonSignerPubkeys[0], nonSignerStakesAndSignature.nonSignerPubkeys[1]) =
            (nonSignerStakesAndSignature.nonSignerPubkeys[1], nonSignerStakesAndSignature.nonSignerPubkeys[0]);
        cheats.expectRevert("BLSSignatureChecker.checkSignatures: nonSignerPubkeys not sorted");
        blsSignatureChecker.checkSignatures(
            msgHash, 
            quorumNumbers,
            referenceBlockNumber, 
            nonSignerStakesAndSignature
        );
    }

    function test_checkSignatures_revert_staleStakes() public {
        uint256 numNonSigners = 2;
        uint256 quorumBitmap = 1;
        uint256 nonRandomNumber = 777;
        bytes memory quorumNumbers = BitmapUtils.bitmapToBytesArray(quorumBitmap);

        (uint32 referenceBlockNumber, BLSSignatureChecker.NonSignerStakesAndSignature memory nonSignerStakesAndSignature) = 
            _registerSignatoriesAndGetNonSignerStakeAndSignatureRandom(nonRandomNumber, numNonSigners, quorumBitmap);

        // make sure the `staleStakesForbidden` flag is set to 'true'
        testFuzz_setStaleStakesForbidden(true);
        
        uint256 stalestUpdateBlock = type(uint256).max;
        for (uint256 i = 0; i < quorumNumbers.length; ++i) {
            uint256 quorumUpdateBlockNumber = registryCoordinator.quorumUpdateBlockNumber(uint8(quorumNumbers[i]));
            if (quorumUpdateBlockNumber < stalestUpdateBlock) {
                stalestUpdateBlock = quorumUpdateBlockNumber;
            }
        }

        // move referenceBlockNumber forward to a block number the last block number where the stakes will be considered "not stale"
        referenceBlockNumber = uint32(stalestUpdateBlock + delegationMock.minWithdrawalDelayBlocks());
        // roll forward to make the reference block number valid
        // we roll to referenceBlockNumber + 1 because the current block number is not a valid reference block
        cheats.roll(referenceBlockNumber + 1);
        blsSignatureChecker.checkSignatures(
            msgHash, 
            quorumNumbers,
            referenceBlockNumber,
            nonSignerStakesAndSignature
        );

        // move referenceBlockNumber forward one more block, making the stakes "stale"
        referenceBlockNumber += 1;
<<<<<<< HEAD
        // roll forward to make the reference block number valid
        cheats.roll(referenceBlockNumber);
        cheats.expectRevert("BLSSignatureChecker.checkSignatures: EOStakeRegistry updates must be within withdrawalDelayBlocks window");
=======
        // roll forward to reference + 1 to ensure the referenceBlockNumber is still valid
        cheats.roll(referenceBlockNumber + 1);
        cheats.expectRevert("BLSSignatureChecker.checkSignatures: StakeRegistry updates must be within withdrawalDelayBlocks window");
>>>>>>> 9faf4a44
        blsSignatureChecker.checkSignatures(
            msgHash, 
            quorumNumbers,
            referenceBlockNumber, 
            nonSignerStakesAndSignature
        );
    }

    function test_checkSignatures_revert_incorrectQuorumBitmapIndex(uint256 pseudoRandomNumber) public {
        uint256 numNonSigners = pseudoRandomNumber % (maxOperatorsToRegister - 2) + 1;
        uint256 quorumBitmap = 1;
        bytes memory quorumNumbers = BitmapUtils.bitmapToBytesArray(quorumBitmap);

        (uint32 referenceBlockNumber, BLSSignatureChecker.NonSignerStakesAndSignature memory nonSignerStakesAndSignature) = 
            _registerSignatoriesAndGetNonSignerStakeAndSignatureRandom(pseudoRandomNumber, numNonSigners, quorumBitmap);
        
        // record a quorumBitmap update via a harnessed function
        registryCoordinator._updateOperatorBitmapExternal(nonSignerStakesAndSignature.nonSignerPubkeys[0].hashG1Point(), uint192(quorumBitmap | 2));

        // set the nonSignerQuorumBitmapIndices to a different value
        nonSignerStakesAndSignature.nonSignerQuorumBitmapIndices[0] = 1;

        cheats.expectRevert("getQuorumBitmapAtBlockNumberByIndex: quorumBitmapUpdate is from after blockNumber");
        blsSignatureChecker.checkSignatures(
            msgHash, 
            quorumNumbers,
            referenceBlockNumber, 
            nonSignerStakesAndSignature
        );
    }

    function test_checkSignatures_revert_incorrectTotalStakeIndex(uint256 pseudoRandomNumber) public {
        uint256 numNonSigners = pseudoRandomNumber % (maxOperatorsToRegister - 2) + 1;
        uint256 quorumBitmap = 1;
        bytes memory quorumNumbers = BitmapUtils.bitmapToBytesArray(quorumBitmap);

        (uint32 referenceBlockNumber, BLSSignatureChecker.NonSignerStakesAndSignature memory nonSignerStakesAndSignature) = 
            _registerSignatoriesAndGetNonSignerStakeAndSignatureRandom(pseudoRandomNumber, numNonSigners, quorumBitmap);
        
        // set the totalStakeIndices to a different value
        nonSignerStakesAndSignature.totalStakeIndices[0] = 0;

<<<<<<< HEAD
        cheats.expectRevert("EOStakeRegistry._validateOperatorStakeAtBlockNumber: there is a newer operatorStakeUpdate available before blockNumber");
=======
        cheats.expectRevert("StakeRegistry._validateStakeUpdateAtBlockNumber: there is a newer stakeUpdate available before blockNumber");
>>>>>>> 9faf4a44
        blsSignatureChecker.checkSignatures(
            msgHash, 
            quorumNumbers,
            referenceBlockNumber, 
            nonSignerStakesAndSignature
        );
    }

    function test_checkSignatures_revert_incorrectNonSignerStakeIndex(uint256 pseudoRandomNumber) public {
        uint256 numNonSigners = pseudoRandomNumber % (maxOperatorsToRegister - 2) + 1;
        uint256 quorumBitmap = 1;
        bytes memory quorumNumbers = BitmapUtils.bitmapToBytesArray(quorumBitmap);

        (uint32 referenceBlockNumber, BLSSignatureChecker.NonSignerStakesAndSignature memory nonSignerStakesAndSignature) = 
            _registerSignatoriesAndGetNonSignerStakeAndSignatureRandom(pseudoRandomNumber, numNonSigners, quorumBitmap);

        bytes32 nonSignerOperatorId = nonSignerStakesAndSignature.nonSignerPubkeys[0].hashG1Point();
        
        // record a stake update
        stakeRegistry.recordOperatorStakeUpdate(
            nonSignerOperatorId, 
            uint8(quorumNumbers[0]), 
            1234
        );
        
        // set the nonSignerStakeIndices to a different value
        nonSignerStakesAndSignature.nonSignerStakeIndices[0][0] = 1;

<<<<<<< HEAD
        cheats.expectRevert("EOStakeRegistry._validateOperatorStakeAtBlockNumber: operatorStakeUpdate is from after blockNumber");
=======
        cheats.expectRevert("StakeRegistry._validateStakeUpdateAtBlockNumber: stakeUpdate is from after blockNumber");
>>>>>>> 9faf4a44
        blsSignatureChecker.checkSignatures(
            msgHash, 
            quorumNumbers,
            referenceBlockNumber, 
            nonSignerStakesAndSignature
        );

    }

    function test_checkSignatures_revert_incorrectQuorumAPKIndex(uint256 pseudoRandomNumber) public {
        uint256 numNonSigners = pseudoRandomNumber % (maxOperatorsToRegister - 2) + 1;
        uint256 quorumBitmap = 1;
        bytes memory quorumNumbers = BitmapUtils.bitmapToBytesArray(quorumBitmap);

        (uint32 referenceBlockNumber, BLSSignatureChecker.NonSignerStakesAndSignature memory nonSignerStakesAndSignature) = 
            _registerSignatoriesAndGetNonSignerStakeAndSignatureRandom(pseudoRandomNumber, numNonSigners, quorumBitmap);

        // set the quorumApkIndices to a different value
        nonSignerStakesAndSignature.quorumApkIndices[0] = 0;

        cheats.expectRevert("EOBLSApkRegistry._validateApkHashAtBlockNumber: not latest apk update");
        blsSignatureChecker.checkSignatures(
            msgHash, 
            quorumNumbers,
            referenceBlockNumber, 
            nonSignerStakesAndSignature
        );
    }

    function test_checkSignatures_revert_incorrectQuorumAPK(uint256 pseudoRandomNumber) public {
        uint256 numNonSigners = pseudoRandomNumber % (maxOperatorsToRegister - 2) + 1;
        uint256 quorumBitmap = 1;
        bytes memory quorumNumbers = BitmapUtils.bitmapToBytesArray(quorumBitmap);

        (uint32 referenceBlockNumber, BLSSignatureChecker.NonSignerStakesAndSignature memory nonSignerStakesAndSignature) = 
            _registerSignatoriesAndGetNonSignerStakeAndSignatureRandom(pseudoRandomNumber, numNonSigners, quorumBitmap);
        
        // set the quorumApk to a different value
        nonSignerStakesAndSignature.quorumApks[0] = nonSignerStakesAndSignature.quorumApks[0].negate();

        cheats.expectRevert("BLSSignatureChecker.checkSignatures: quorumApk hash in storage does not match provided quorum apk");
        blsSignatureChecker.checkSignatures(
            msgHash, 
            quorumNumbers,
            referenceBlockNumber, 
            nonSignerStakesAndSignature
        );
    }

    function test_checkSignatures_revert_incorrectSignature(uint256 pseudoRandomNumber) public {
        uint256 numNonSigners = pseudoRandomNumber % (maxOperatorsToRegister - 2) + 1;
        uint256 quorumBitmap = 1;
        bytes memory quorumNumbers = BitmapUtils.bitmapToBytesArray(quorumBitmap);

        (uint32 referenceBlockNumber, BLSSignatureChecker.NonSignerStakesAndSignature memory nonSignerStakesAndSignature) = 
            _registerSignatoriesAndGetNonSignerStakeAndSignatureRandom(pseudoRandomNumber, numNonSigners, quorumBitmap);
        
        // set the sigma to a different value
        nonSignerStakesAndSignature.sigma = nonSignerStakesAndSignature.sigma.negate();

        cheats.expectRevert("BLSSignatureChecker.checkSignatures: signature is invalid");
        blsSignatureChecker.checkSignatures(
            msgHash, 
            quorumNumbers,
            referenceBlockNumber, 
            nonSignerStakesAndSignature
        );
    }

    function test_checkSignatures_revert_invalidSignature(uint256 pseudoRandomNumber) public {
        uint256 numNonSigners = pseudoRandomNumber % (maxOperatorsToRegister - 2) + 1;
        uint256 quorumBitmap = 1;
        bytes memory quorumNumbers = BitmapUtils.bitmapToBytesArray(quorumBitmap);

        (uint32 referenceBlockNumber, BLSSignatureChecker.NonSignerStakesAndSignature memory nonSignerStakesAndSignature) = 
            _registerSignatoriesAndGetNonSignerStakeAndSignatureRandom(pseudoRandomNumber, numNonSigners, quorumBitmap);
        
        // set the sigma to a different value
        nonSignerStakesAndSignature.sigma.X++;

        // expect a non-specific low-level revert, since this call will ultimately fail as part of the precompile call
        cheats.expectRevert();
        blsSignatureChecker.checkSignatures(
            msgHash, 
            quorumNumbers,
            referenceBlockNumber, 
            nonSignerStakesAndSignature
        );
    }

    function testBLSSignatureChecker_reverts_emptyQuorums(uint256 pseudoRandomNumber) public {
        uint256 numNonSigners = pseudoRandomNumber % (maxOperatorsToRegister - 2) + 1;

        uint256 quorumBitmap = 1;

        (uint32 referenceBlockNumber, BLSSignatureChecker.NonSignerStakesAndSignature memory nonSignerStakesAndSignature) = 
            _registerSignatoriesAndGetNonSignerStakeAndSignatureRandom(pseudoRandomNumber, numNonSigners, quorumBitmap);
        
        // Create an empty quorumNumbers array
        bytes memory quorumNumbers = BitmapUtils.bitmapToBytesArray(0);

        // expect a non-specific low-level revert, since this call will ultimately fail as part of the precompile call
        cheats.expectRevert("BLSSignatureChecker.checkSignatures: empty quorum input");
        blsSignatureChecker.checkSignatures(
            msgHash, 
            quorumNumbers,
            referenceBlockNumber, 
            nonSignerStakesAndSignature
        );
    }
}<|MERGE_RESOLUTION|>--- conflicted
+++ resolved
@@ -327,15 +327,9 @@
 
         // move referenceBlockNumber forward one more block, making the stakes "stale"
         referenceBlockNumber += 1;
-<<<<<<< HEAD
-        // roll forward to make the reference block number valid
-        cheats.roll(referenceBlockNumber);
-        cheats.expectRevert("BLSSignatureChecker.checkSignatures: EOStakeRegistry updates must be within withdrawalDelayBlocks window");
-=======
         // roll forward to reference + 1 to ensure the referenceBlockNumber is still valid
         cheats.roll(referenceBlockNumber + 1);
-        cheats.expectRevert("BLSSignatureChecker.checkSignatures: StakeRegistry updates must be within withdrawalDelayBlocks window");
->>>>>>> 9faf4a44
+        cheats.expectRevert("BLSSignatureChecker.checkSignatures: EOStakeRegistry updates must be within withdrawalDelayBlocks window");
         blsSignatureChecker.checkSignatures(
             msgHash, 
             quorumNumbers,
@@ -378,11 +372,7 @@
         // set the totalStakeIndices to a different value
         nonSignerStakesAndSignature.totalStakeIndices[0] = 0;
 
-<<<<<<< HEAD
-        cheats.expectRevert("EOStakeRegistry._validateOperatorStakeAtBlockNumber: there is a newer operatorStakeUpdate available before blockNumber");
-=======
-        cheats.expectRevert("StakeRegistry._validateStakeUpdateAtBlockNumber: there is a newer stakeUpdate available before blockNumber");
->>>>>>> 9faf4a44
+        cheats.expectRevert("EOStakeRegistry._validateStakeUpdateAtBlockNumber: there is a newer stakeUpdate available before blockNumber");
         blsSignatureChecker.checkSignatures(
             msgHash, 
             quorumNumbers,
@@ -411,11 +401,7 @@
         // set the nonSignerStakeIndices to a different value
         nonSignerStakesAndSignature.nonSignerStakeIndices[0][0] = 1;
 
-<<<<<<< HEAD
-        cheats.expectRevert("EOStakeRegistry._validateOperatorStakeAtBlockNumber: operatorStakeUpdate is from after blockNumber");
-=======
-        cheats.expectRevert("StakeRegistry._validateStakeUpdateAtBlockNumber: stakeUpdate is from after blockNumber");
->>>>>>> 9faf4a44
+        cheats.expectRevert("EOStakeRegistry._validateStakeUpdateAtBlockNumber: stakeUpdate is from after blockNumber");
         blsSignatureChecker.checkSignatures(
             msgHash, 
             quorumNumbers,
