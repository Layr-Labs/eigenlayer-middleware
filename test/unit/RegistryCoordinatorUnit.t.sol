// SPDX-License-Identifier: BUSL-1.1
pragma solidity =0.8.12;

import "../utils/MockAVSDeployer.sol";

contract RegistryCoordinatorUnitTests is MockAVSDeployer {
    using BN254 for BN254.G1Point;

    uint8 internal constant PAUSED_REGISTER_OPERATOR = 0;
    uint8 internal constant PAUSED_DEREGISTER_OPERATOR = 1;
    uint8 internal constant PAUSED_UPDATE_OPERATOR = 2;
    uint8 internal constant MAX_QUORUM_COUNT = 192;

    /// Emits when an operator is registered
    event OperatorRegistered(address indexed operator, bytes32 indexed operatorId);
    /// Emits when an operator is deregistered
    event OperatorDeregistered(address indexed operator, bytes32 indexed operatorId);

    event OperatorSocketUpdate(bytes32 indexed operatorId, string socket);

    /// @notice emitted whenever the stake of `operator` is updated
    event OperatorStakeUpdate(
        bytes32 indexed operatorId,
        uint8 quorumNumber,
        uint96 stake
    );

    // Emitted when a new operator pubkey is registered for a set of quorums
    event OperatorAddedToQuorums(
        address operator,
        bytes quorumNumbers
    );

    // Emitted when an operator pubkey is removed from a set of quorums
    event OperatorRemovedFromQuorums(
        address operator, 
        bytes quorumNumbers
    );

    // emitted when an operator's index in the orderd operator list for the quorum with number `quorumNumber` is updated
    event QuorumIndexUpdate(bytes32 indexed operatorId, uint8 quorumNumber, uint32 newIndex);

    event OperatorSetParamsUpdated(uint8 indexed quorumNumber, IRegistryCoordinator.OperatorSetParam operatorSetParams);

    event ChurnApproverUpdated(address prevChurnApprover, address newChurnApprover);

    event EjectorUpdated(address prevEjector, address newEjector);

    event QuorumBlockNumberUpdated(uint8 indexed quorumNumber, uint256 blocknumber);

    function setUp() virtual public {
        _deployMockEigenLayerAndAVS(numQuorums);
    }

    function _test_registerOperatorWithChurn_SetUp(
        uint256 pseudoRandomNumber,
        bytes memory quorumNumbers,
        uint96 operatorToKickStake
    ) internal returns(
        address operatorToRegister,
        BN254.G1Point memory operatorToRegisterPubKey,
        IRegistryCoordinator.OperatorKickParam[] memory operatorKickParams
    ) {
        uint32 kickRegistrationBlockNumber = 100;

        uint256 quorumBitmap = BitmapUtils.orderedBytesArrayToBitmap(quorumNumbers);

        cheats.roll(kickRegistrationBlockNumber);

        for (uint i = 0; i < defaultMaxOperatorCount - 1; i++) {
            BN254.G1Point memory pubKey = BN254.hashToG1(keccak256(abi.encodePacked(pseudoRandomNumber, i)));
            address operator = _incrementAddress(defaultOperator, i);
            
            _registerOperatorWithCoordinator(operator, quorumBitmap, pubKey);
        }

        operatorToRegister = _incrementAddress(defaultOperator, defaultMaxOperatorCount);
        operatorToRegisterPubKey = BN254.hashToG1(keccak256(abi.encodePacked(pseudoRandomNumber, defaultMaxOperatorCount)));
        bytes32 operatorToRegisterId = BN254.hashG1Point(operatorToRegisterPubKey);
        bytes32 operatorToKickId;
        address operatorToKick;
        
        // register last operator before kick
        operatorKickParams = new IRegistryCoordinator.OperatorKickParam[](1);
        {
            BN254.G1Point memory pubKey = BN254.hashToG1(keccak256(abi.encodePacked(pseudoRandomNumber, defaultMaxOperatorCount - 1)));
            operatorToKickId = BN254.hashG1Point(pubKey);
            operatorToKick = _incrementAddress(defaultOperator, defaultMaxOperatorCount - 1);

            // register last operator with much more than the kickBIPsOfTotalStake stake
            _registerOperatorWithCoordinator(operatorToKick, quorumBitmap, pubKey, operatorToKickStake);

            bytes32[] memory operatorIdsToSwap = new bytes32[](1);
            // operatorIdsToSwap[0] = operatorToRegisterId
            operatorIdsToSwap[0] = operatorToRegisterId;

            operatorKickParams[0] = IRegistryCoordinator.OperatorKickParam({
                quorumNumber: uint8(quorumNumbers[0]),
                operator: operatorToKick
            });
        }

        blsApkRegistry.setBLSPublicKey(operatorToRegister, operatorToRegisterPubKey);
    }
}

contract RegistryCoordinatorUnitTests_Initialization_Setters is RegistryCoordinatorUnitTests {
    function test_initialization() public {
        assertEq(address(registryCoordinator.stakeRegistry()), address(stakeRegistry));
        assertEq(address(registryCoordinator.blsApkRegistry()), address(blsApkRegistry));
        assertEq(address(registryCoordinator.indexRegistry()), address(indexRegistry));
        assertEq(address(registryCoordinator.serviceManager()), address(serviceManager));

        for (uint i = 0; i < numQuorums; i++) {
            assertEq(
                keccak256(abi.encode(registryCoordinator.getOperatorSetParams(uint8(i)))), 
                keccak256(abi.encode(operatorSetParams[i]))
            );
        }

        // make sure the contract intializers are disabled
        cheats.expectRevert(bytes("Initializable: contract is already initialized"));
        registryCoordinator.initialize(
            registryCoordinatorOwner,
            churnApprover, 
            ejector, 
            pauserRegistry, 
            0/*initialPausedStatus*/, 
            operatorSetParams, 
            new uint96[](0), 
            new IStakeRegistry.StrategyParams[][](0)
        );
    }

    function test_setOperatorSetParams() public {
        cheats.prank(registryCoordinatorOwner);
        cheats.expectEmit(true, true, true, true, address(registryCoordinator));
        emit OperatorSetParamsUpdated(0, operatorSetParams[1]);
        registryCoordinator.setOperatorSetParams(0, operatorSetParams[1]);
        assertEq(keccak256(abi.encode(registryCoordinator.getOperatorSetParams(0))),keccak256(abi.encode(operatorSetParams[1])),
            "operator set params not updated correctly");
    }

    function test_setOperatorSetParams_revert_notOwner() public {
        cheats.expectRevert("Ownable: caller is not the owner");
        cheats.prank(defaultOperator);
        registryCoordinator.setOperatorSetParams(0, operatorSetParams[0]);
    }

    function test_setChurnApprover() public {
        address newChurnApprover = address(uint160(uint256(keccak256("newChurnApprover"))));
        cheats.prank(registryCoordinatorOwner);
        cheats.expectEmit(true, true, true, true, address(registryCoordinator));
        emit ChurnApproverUpdated(churnApprover, newChurnApprover);
        registryCoordinator.setChurnApprover(newChurnApprover);
        assertEq(registryCoordinator.churnApprover(), newChurnApprover);
    }

    function test_setChurnApprover_revert_notOwner() public {
        address newChurnApprover = address(uint160(uint256(keccak256("newChurnApprover"))));
        cheats.expectRevert("Ownable: caller is not the owner");
        cheats.prank(defaultOperator);
        registryCoordinator.setChurnApprover(newChurnApprover);
    }

    function test_setEjector() public {
        address newEjector = address(uint160(uint256(keccak256("newEjector"))));
        cheats.prank(registryCoordinatorOwner);
        cheats.expectEmit(true, true, true, true, address(registryCoordinator));
        emit EjectorUpdated(ejector, newEjector);
        registryCoordinator.setEjector(newEjector);
        assertEq(registryCoordinator.ejector(), newEjector);
    }

    function test_setEjector_revert_notOwner() public {
        address newEjector = address(uint160(uint256(keccak256("newEjector"))));
        cheats.expectRevert("Ownable: caller is not the owner");
        cheats.prank(defaultOperator);
        registryCoordinator.setEjector(newEjector);
    }

    function test_updateSocket() public {
        bytes memory quorumNumbers = new bytes(1);
        quorumNumbers[0] = bytes1(defaultQuorumNumber);

        uint256 quorumBitmap = BitmapUtils.orderedBytesArrayToBitmap(quorumNumbers);
        _registerOperatorWithCoordinator(defaultOperator, quorumBitmap, defaultPubKey);

        cheats.prank(defaultOperator);
        cheats.expectEmit(true, true, true, true, address(registryCoordinator));
        emit OperatorSocketUpdate(defaultOperatorId, "localhost:32004");
        registryCoordinator.updateSocket("localhost:32004");

    }

    function test_updateSocket_revert_notRegistered() public {
        cheats.prank(defaultOperator);
        cheats.expectRevert("RegistryCoordinator.updateSocket: operator is not registered");
        registryCoordinator.updateSocket("localhost:32004");
    }

    function test_createQuorum_revert_notOwner() public {
        IRegistryCoordinator.OperatorSetParam memory operatorSetParams;
        uint96 minimumStake;
        IStakeRegistry.StrategyParams[] memory strategyParams;

        cheats.expectRevert("Ownable: caller is not the owner");
        cheats.prank(defaultOperator);
        registryCoordinator.createQuorum(operatorSetParams, minimumStake, strategyParams);
    }

    function test_createQuorum() public {
        // re-run setup, but setting up zero quorums
        // this is necessary since the default setup already configures the max number of quorums, preventing adding more
        _deployMockEigenLayerAndAVS(0);

        IRegistryCoordinator.OperatorSetParam memory operatorSetParams = 
            IRegistryCoordinator.OperatorSetParam({
                    maxOperatorCount: defaultMaxOperatorCount,
                    kickBIPsOfOperatorStake: defaultKickBIPsOfOperatorStake,
                    kickBIPsOfTotalStake: defaultKickBIPsOfTotalStake
            });
        uint96 minimumStake = 1;
        IStakeRegistry.StrategyParams[] memory strategyParams = new IStakeRegistry.StrategyParams[](1);
        strategyParams[0] =
            IStakeRegistry.StrategyParams({
                strategy: IStrategy(address(1000)),
                multiplier: 1e16
            });

        uint8 quorumCountBefore = registryCoordinator.quorumCount();

        cheats.expectEmit(true, true, true, true, address(registryCoordinator));
        emit OperatorSetParamsUpdated(quorumCountBefore, operatorSetParams);
        cheats.prank(registryCoordinatorOwner);
        registryCoordinator.createQuorum(operatorSetParams, minimumStake, strategyParams);

        uint8 quorumCountAfter = registryCoordinator.quorumCount();
        assertEq(quorumCountAfter, quorumCountBefore + 1, "quorum count did not increase properly");
        assertLe(quorumCountAfter, MAX_QUORUM_COUNT, "quorum count exceeded max");

        assertEq(
            keccak256(abi.encode(operatorSetParams)),
            keccak256(abi.encode(registryCoordinator.getOperatorSetParams(quorumCountBefore))),
            "OperatorSetParams not stored properly"
        );
    }
}

contract RegistryCoordinatorUnitTests_RegisterOperator is RegistryCoordinatorUnitTests {

    function test_registerOperator_revert_paused() public {
        bytes memory emptyQuorumNumbers = new bytes(0);
        ISignatureUtils.SignatureWithSaltAndExpiry memory emptySig;

        // pause registerOperator
        cheats.prank(pauser);
        registryCoordinator.pause(2 ** PAUSED_REGISTER_OPERATOR);

        cheats.startPrank(defaultOperator);
        cheats.expectRevert(bytes("Pausable: index is paused"));
        registryCoordinator.registerOperator(emptyQuorumNumbers, defaultSocket, pubkeyRegistrationParams, emptySig);
    }

    function test_registerOperator_revert_emptyQuorumNumbers() public {
        bytes memory emptyQuorumNumbers = new bytes(0);
        ISignatureUtils.SignatureWithSaltAndExpiry memory emptySig;

        cheats.expectRevert("RegistryCoordinator._registerOperator: bitmap cannot be 0");
        cheats.prank(defaultOperator);
        registryCoordinator.registerOperator(emptyQuorumNumbers, defaultSocket, pubkeyRegistrationParams, emptySig);
    }

    function test_registerOperator_revert_invalidQuorum() public {
        bytes memory quorumNumbersTooLarge = new bytes(1);
        ISignatureUtils.SignatureWithSaltAndExpiry memory emptySig;

        quorumNumbersTooLarge[0] = 0xC0;

        cheats.expectRevert("BitmapUtils.orderedBytesArrayToBitmap: bitmap exceeds max value");
        cheats.prank(defaultOperator);
        registryCoordinator.registerOperator(quorumNumbersTooLarge, defaultSocket, pubkeyRegistrationParams, emptySig);
    }

    function test_registerOperator_revert_nonexistentQuorum() public {
        _deployMockEigenLayerAndAVS(10);
        bytes memory quorumNumbersNotCreated = new bytes(1);
        ISignatureUtils.SignatureWithSaltAndExpiry memory emptySig;

        quorumNumbersNotCreated[0] = 0x0B;

        cheats.prank(defaultOperator);
        cheats.expectRevert("BitmapUtils.orderedBytesArrayToBitmap: bitmap exceeds max value");
        registryCoordinator.registerOperator(quorumNumbersNotCreated, defaultSocket, pubkeyRegistrationParams, emptySig);
    }

    function test_registerOperator_singleQuorum() public {
        bytes memory quorumNumbers = new bytes(1);
        ISignatureUtils.SignatureWithSaltAndExpiry memory emptySig;
        quorumNumbers[0] = bytes1(defaultQuorumNumber);

<<<<<<< HEAD
        uint96 stakeWeight = _setOperatorWeight(defaultOperator, uint8(quorumNumbers[0]), defaultStake);
=======
        uint96 actualStake = _setOperatorWeight(defaultOperator, defaultQuorumNumber, defaultStake);
>>>>>>> 3a2b3b63

        cheats.expectEmit(true, true, true, true, address(registryCoordinator));
        emit OperatorSocketUpdate(defaultOperatorId, defaultSocket);
        cheats.expectEmit(true, true, true, true, address(blsApkRegistry));
        emit OperatorAddedToQuorums(defaultOperator, quorumNumbers);
        cheats.expectEmit(true, true, true, true, address(stakeRegistry));
<<<<<<< HEAD
        emit OperatorStakeUpdate(defaultOperatorId, defaultQuorumNumber, stakeWeight);
=======
        emit OperatorStakeUpdate(defaultOperatorId, defaultQuorumNumber, actualStake);
>>>>>>> 3a2b3b63
        cheats.expectEmit(true, true, true, true, address(indexRegistry));
        emit QuorumIndexUpdate(defaultOperatorId, defaultQuorumNumber, 0);

        uint256 gasBefore = gasleft();
        cheats.prank(defaultOperator);
        registryCoordinator.registerOperator(quorumNumbers, defaultSocket, pubkeyRegistrationParams, emptySig);
        uint256 gasAfter = gasleft();
        emit log_named_uint("gasUsed, register for single quorum", gasBefore - gasAfter);

        uint256 quorumBitmap = BitmapUtils.orderedBytesArrayToBitmap(quorumNumbers);

        assertEq(registryCoordinator.getOperatorId(defaultOperator), defaultOperatorId);
        assertEq(
            keccak256(abi.encode(registryCoordinator.getOperator(defaultOperator))), 
            keccak256(abi.encode(IRegistryCoordinator.OperatorInfo({
                operatorId: defaultOperatorId,
                status: IRegistryCoordinator.OperatorStatus.REGISTERED
            })))
        );
        assertEq(registryCoordinator.getCurrentQuorumBitmap(defaultOperatorId), quorumBitmap);
        assertEq(
            keccak256(abi.encode(registryCoordinator.getQuorumBitmapUpdateByIndex(defaultOperatorId, 0))), 
            keccak256(abi.encode(IRegistryCoordinator.QuorumBitmapUpdate({
                quorumBitmap: uint192(quorumBitmap),
                updateBlockNumber: uint32(block.number),
                nextUpdateBlockNumber: 0
            })))
        );
    }

    // @notice tests registering an operator for a fuzzed assortment of quorums
    function testFuzz_registerOperator(uint256 quorumBitmap) public {
        // filter the fuzzed input down to only valid quorums
        quorumBitmap = quorumBitmap & MAX_QUORUM_BITMAP;
        ISignatureUtils.SignatureWithSaltAndExpiry memory emptySig;
        cheats.assume(quorumBitmap != 0);
        bytes memory quorumNumbers = BitmapUtils.bitmapToBytesArray(quorumBitmap);

<<<<<<< HEAD
        uint96[] memory weights = new uint96[](quorumNumbers.length);
        for (uint i = 0; i < quorumNumbers.length; i++) {
            weights[i] = _setOperatorWeight(defaultOperator, uint8(quorumNumbers[i]), defaultStake);
=======
        uint96 actualStake;
        for (uint i = 0; i < quorumNumbers.length; i++) {
            actualStake = _setOperatorWeight(defaultOperator, uint8(quorumNumbers[i]), defaultStake);
>>>>>>> 3a2b3b63
        }

        cheats.expectEmit(true, true, true, true, address(registryCoordinator));
        emit OperatorSocketUpdate(defaultOperatorId, defaultSocket);
        cheats.expectEmit(true, true, true, true, address(registryCoordinator));
        emit OperatorRegistered(defaultOperator, defaultOperatorId);

        cheats.expectEmit(true, true, true, true, address(blsApkRegistry));
        emit OperatorAddedToQuorums(defaultOperator, quorumNumbers);

        for (uint i = 0; i < quorumNumbers.length; i++) {
            cheats.expectEmit(true, true, true, true, address(stakeRegistry));
<<<<<<< HEAD
            emit OperatorStakeUpdate(defaultOperatorId, uint8(quorumNumbers[i]), weights[i]);
=======
            emit OperatorStakeUpdate(defaultOperatorId, uint8(quorumNumbers[i]), actualStake);
>>>>>>> 3a2b3b63
        }    

        for (uint i = 0; i < quorumNumbers.length; i++) {
            cheats.expectEmit(true, true, true, true, address(indexRegistry));
            emit QuorumIndexUpdate(defaultOperatorId, uint8(quorumNumbers[i]), 0);
        }    
        
        uint256 gasBefore = gasleft();
        cheats.prank(defaultOperator);
        registryCoordinator.registerOperator(quorumNumbers, defaultSocket, pubkeyRegistrationParams, emptySig);
        uint256 gasAfter = gasleft();
        emit log_named_uint("gasUsed", gasBefore - gasAfter);
        emit log_named_uint("numQuorums", quorumNumbers.length);

        assertEq(registryCoordinator.getOperatorId(defaultOperator), defaultOperatorId);
        assertEq(
            keccak256(abi.encode(registryCoordinator.getOperator(defaultOperator))), 
            keccak256(abi.encode(IRegistryCoordinator.OperatorInfo({
                operatorId: defaultOperatorId,
                status: IRegistryCoordinator.OperatorStatus.REGISTERED
            })))
        );
        assertEq(registryCoordinator.getCurrentQuorumBitmap(defaultOperatorId), quorumBitmap);
        assertEq(
            keccak256(abi.encode(registryCoordinator.getQuorumBitmapUpdateByIndex(defaultOperatorId, 0))), 
            keccak256(abi.encode(IRegistryCoordinator.QuorumBitmapUpdate({
                quorumBitmap: uint192(quorumBitmap),
                updateBlockNumber: uint32(block.number),
                nextUpdateBlockNumber: 0
            })))
        );
    }

    // @notice tests registering an operator for a single quorum and later registering them for an additional quorum
    function test_registerOperator_addingQuorumsAfterInitialRegistration() public {
        uint256 registrationBlockNumber = block.number + 100;
        uint256 nextRegistrationBlockNumber = registrationBlockNumber + 100;
        ISignatureUtils.SignatureWithSaltAndExpiry memory emptySig;

        bytes memory quorumNumbers = new bytes(1);
        quorumNumbers[0] = bytes1(defaultQuorumNumber);

<<<<<<< HEAD
         _setOperatorWeight(defaultOperator, defaultQuorumNumber, defaultStake);
=======
        _setOperatorWeight(defaultOperator, uint8(quorumNumbers[0]), defaultStake);
>>>>>>> 3a2b3b63
        cheats.prank(defaultOperator);
        cheats.roll(registrationBlockNumber);
        registryCoordinator.registerOperator(quorumNumbers, defaultSocket, pubkeyRegistrationParams, emptySig);

        bytes memory newQuorumNumbers = new bytes(1);
        newQuorumNumbers[0] = bytes1(defaultQuorumNumber+1);

<<<<<<< HEAD
        uint96 stakeWeight = _setOperatorWeight(defaultOperator, uint8(newQuorumNumbers[0]), defaultStake);
=======
        uint96 actualStake = _setOperatorWeight(defaultOperator, uint8(newQuorumNumbers[0]), defaultStake);
>>>>>>> 3a2b3b63
        cheats.expectEmit(true, true, true, true, address(registryCoordinator));
        emit OperatorSocketUpdate(defaultOperatorId, defaultSocket);
        cheats.expectEmit(true, true, true, true, address(blsApkRegistry));
        emit OperatorAddedToQuorums(defaultOperator, newQuorumNumbers);
        cheats.expectEmit(true, true, true, true, address(stakeRegistry));
<<<<<<< HEAD
        emit OperatorStakeUpdate(defaultOperatorId, uint8(newQuorumNumbers[0]), stakeWeight);
=======
        emit OperatorStakeUpdate(defaultOperatorId, uint8(newQuorumNumbers[0]), actualStake);
>>>>>>> 3a2b3b63
        cheats.expectEmit(true, true, true, true, address(indexRegistry));
        emit QuorumIndexUpdate(defaultOperatorId, uint8(newQuorumNumbers[0]), 0);
        cheats.roll(nextRegistrationBlockNumber);
        cheats.prank(defaultOperator);
        registryCoordinator.registerOperator(newQuorumNumbers, defaultSocket, pubkeyRegistrationParams, emptySig);

        uint256 quorumBitmap = BitmapUtils.orderedBytesArrayToBitmap(quorumNumbers) | BitmapUtils.orderedBytesArrayToBitmap(newQuorumNumbers);

        assertEq(registryCoordinator.getOperatorId(defaultOperator), defaultOperatorId);
        assertEq(
            keccak256(abi.encode(registryCoordinator.getOperator(defaultOperator))), 
            keccak256(abi.encode(IRegistryCoordinator.OperatorInfo({
                operatorId: defaultOperatorId,
                status: IRegistryCoordinator.OperatorStatus.REGISTERED
            })))
        );
        assertEq(registryCoordinator.getCurrentQuorumBitmap(defaultOperatorId), quorumBitmap);
        assertEq(
            keccak256(abi.encode(registryCoordinator.getQuorumBitmapUpdateByIndex(defaultOperatorId, 0))), 
            keccak256(abi.encode(IRegistryCoordinator.QuorumBitmapUpdate({
                quorumBitmap: uint192(BitmapUtils.orderedBytesArrayToBitmap(quorumNumbers)),
                updateBlockNumber: uint32(registrationBlockNumber),
                nextUpdateBlockNumber: uint32(nextRegistrationBlockNumber)
            })))
        );
        assertEq(
            keccak256(abi.encode(registryCoordinator.getQuorumBitmapUpdateByIndex(defaultOperatorId, 1))), 
            keccak256(abi.encode(IRegistryCoordinator.QuorumBitmapUpdate({
                quorumBitmap: uint192(quorumBitmap),
                updateBlockNumber: uint32(nextRegistrationBlockNumber),
                nextUpdateBlockNumber: 0
            })))
        );
    }

    function test_registerOperator_revert_overFilledQuorum(uint256 pseudoRandomNumber) public {
        uint32 numOperators = defaultMaxOperatorCount;
        uint32 registrationBlockNumber = 200;
        ISignatureUtils.SignatureWithSaltAndExpiry memory emptySig;

        bytes memory quorumNumbers = new bytes(1);
        quorumNumbers[0] = bytes1(defaultQuorumNumber);

        uint256 quorumBitmap = BitmapUtils.orderedBytesArrayToBitmap(quorumNumbers);

        cheats.roll(registrationBlockNumber);

        for (uint i = 0; i < numOperators; i++) {
            BN254.G1Point memory pubKey = BN254.hashToG1(keccak256(abi.encodePacked(pseudoRandomNumber, i)));
            address operator = _incrementAddress(defaultOperator, i);
            
            _registerOperatorWithCoordinator(operator, quorumBitmap, pubKey);
        }

        address operatorToRegister = _incrementAddress(defaultOperator, numOperators);
        BN254.G1Point memory operatorToRegisterPubKey = BN254.hashToG1(keccak256(abi.encodePacked(pseudoRandomNumber, numOperators)));
    
        blsApkRegistry.setBLSPublicKey(operatorToRegister, operatorToRegisterPubKey);

        _setOperatorWeight(operatorToRegister, defaultQuorumNumber, defaultStake);

        cheats.prank(operatorToRegister);
        cheats.expectRevert("RegistryCoordinator.registerOperator: operator count exceeds maximum");
        registryCoordinator.registerOperator(quorumNumbers, defaultSocket, pubkeyRegistrationParams, emptySig);
    }

    function test_registerOperator_revert_operatorAlreadyRegisteredForQuorum() public {
        uint256 registrationBlockNumber = block.number + 100;
        uint256 nextRegistrationBlockNumber = registrationBlockNumber + 100;
        ISignatureUtils.SignatureWithSaltAndExpiry memory emptySig;

        bytes memory quorumNumbers = new bytes(1);
        quorumNumbers[0] = bytes1(defaultQuorumNumber);

        _setOperatorWeight(defaultOperator, uint8(quorumNumbers[0]), defaultStake);
        cheats.prank(defaultOperator);
        cheats.roll(registrationBlockNumber);

        registryCoordinator.registerOperator(quorumNumbers, defaultSocket, pubkeyRegistrationParams, emptySig);

        cheats.prank(defaultOperator);
        cheats.roll(nextRegistrationBlockNumber);
        cheats.expectRevert("RegistryCoordinator._registerOperator: operator already registered for some quorums being registered for");

        registryCoordinator.registerOperator(quorumNumbers, defaultSocket, pubkeyRegistrationParams, emptySig);
    }

    // tests for the internal `_registerOperator` function:
    function test_registerOperatorInternal_revert_noQuorums() public {
        bytes memory emptyQuorumNumbers = new bytes(0);
        ISignatureUtils.SignatureWithSaltAndExpiry memory emptySig;

        cheats.expectRevert("RegistryCoordinator._registerOperator: bitmap cannot be 0");
        registryCoordinator._registerOperatorExternal(defaultOperator, defaultOperatorId, emptyQuorumNumbers, defaultSocket, emptySig);
    }

    function test_registerOperatorInternal_revert_nonexistentQuorum() public {
        bytes memory quorumNumbersTooLarge = new bytes(1);
        ISignatureUtils.SignatureWithSaltAndExpiry memory emptySig;

        quorumNumbersTooLarge[0] = 0xC0;

        cheats.expectRevert("BitmapUtils.orderedBytesArrayToBitmap: bitmap exceeds max value");
        registryCoordinator._registerOperatorExternal(defaultOperator, defaultOperatorId, quorumNumbersTooLarge, defaultSocket, emptySig);
    }

    function test_registerOperatorInternal_revert_operatorAlreadyRegisteredForQuorum() public {
        ISignatureUtils.SignatureWithSaltAndExpiry memory emptySig;
        bytes memory quorumNumbers = new bytes(1);
        quorumNumbers[0] = bytes1(defaultQuorumNumber);

        _setOperatorWeight(defaultOperator, uint8(quorumNumbers[0]), defaultStake);
        registryCoordinator._registerOperatorExternal(defaultOperator, defaultOperatorId, quorumNumbers, defaultSocket, emptySig);

        cheats.expectRevert("RegistryCoordinator._registerOperator: operator already registered for some quorums being registered for");
        registryCoordinator._registerOperatorExternal(defaultOperator, defaultOperatorId, quorumNumbers, defaultSocket, emptySig);
    }

    function test_registerOperatorInternal() public {
        bytes memory quorumNumbers = new bytes(1);
        ISignatureUtils.SignatureWithSaltAndExpiry memory emptySig;
        quorumNumbers[0] = bytes1(defaultQuorumNumber);

        defaultStake = _setOperatorWeight(defaultOperator, uint8(quorumNumbers[0]), defaultStake);

        cheats.expectEmit(true, true, true, true, address(registryCoordinator));
        emit OperatorSocketUpdate(defaultOperatorId, defaultSocket);
        cheats.expectEmit(true, true, true, true, address(blsApkRegistry));
        emit OperatorAddedToQuorums(defaultOperator, quorumNumbers);
        cheats.expectEmit(true, true, true, true, address(stakeRegistry));
        emit OperatorStakeUpdate(defaultOperatorId, defaultQuorumNumber, defaultStake);
        cheats.expectEmit(true, true, true, true, address(indexRegistry));
        emit QuorumIndexUpdate(defaultOperatorId, defaultQuorumNumber, 0);

        registryCoordinator._registerOperatorExternal(defaultOperator, defaultOperatorId, quorumNumbers, defaultSocket, emptySig);

        uint256 quorumBitmap = BitmapUtils.orderedBytesArrayToBitmap(quorumNumbers);

        assertEq(registryCoordinator.getOperatorId(defaultOperator), defaultOperatorId);
        assertEq(
            keccak256(abi.encode(registryCoordinator.getOperator(defaultOperator))), 
            keccak256(abi.encode(IRegistryCoordinator.OperatorInfo({
                operatorId: defaultOperatorId,
                status: IRegistryCoordinator.OperatorStatus.REGISTERED
            })))
        );
        assertEq(registryCoordinator.getCurrentQuorumBitmap(defaultOperatorId), quorumBitmap);
        assertEq(
            keccak256(abi.encode(registryCoordinator.getQuorumBitmapUpdateByIndex(defaultOperatorId, 0))), 
            keccak256(abi.encode(IRegistryCoordinator.QuorumBitmapUpdate({
                quorumBitmap: uint192(quorumBitmap),
                updateBlockNumber: uint32(block.number),
                nextUpdateBlockNumber: 0
            })))
        );
    }
}

// @dev note that this contract also contains tests for the `getQuorumBitmapIndicesAtBlockNumber` and `getQuorumBitmapAtBlockNumberByIndex` view fncs
contract RegistryCoordinatorUnitTests_DeregisterOperator_EjectOperator is RegistryCoordinatorUnitTests {
    function test_deregisterOperator_revert_paused() public {
        bytes memory quorumNumbers = new bytes(1);
        quorumNumbers[0] = bytes1(defaultQuorumNumber);
        uint256 quorumBitmap = BitmapUtils.orderedBytesArrayToBitmap(quorumNumbers);

        _registerOperatorWithCoordinator(defaultOperator, quorumBitmap, defaultPubKey);

        // pause deregisterOperator
        cheats.prank(pauser);
        registryCoordinator.pause(2 ** PAUSED_DEREGISTER_OPERATOR);

        cheats.expectRevert(bytes("Pausable: index is paused"));
        cheats.prank(defaultOperator);
        registryCoordinator.deregisterOperator(quorumNumbers);
    }

    function test_deregisterOperator_revert_notRegistered() public {
        bytes memory quorumNumbers = new bytes(1);
        quorumNumbers[0] = bytes1(defaultQuorumNumber);

        cheats.expectRevert("RegistryCoordinator._deregisterOperator: operator is not registered");
        cheats.prank(defaultOperator);
        registryCoordinator.deregisterOperator(quorumNumbers);
    }

    function test_deregisterOperator_revert_incorrectQuorums() public {
        bytes memory quorumNumbers = new bytes(1);
        quorumNumbers[0] = bytes1(defaultQuorumNumber);
        uint256 quorumBitmap = BitmapUtils.orderedBytesArrayToBitmap(quorumNumbers);

        _registerOperatorWithCoordinator(defaultOperator, quorumBitmap, defaultPubKey);

        quorumNumbers = new bytes(2);
        quorumNumbers[0] = bytes1(defaultQuorumNumber + 1);
        quorumNumbers[1] = bytes1(defaultQuorumNumber + 2);

        cheats.expectRevert("RegistryCoordinator._deregisterOperator: operator is not registered for specified quorums");
        cheats.prank(defaultOperator);
        registryCoordinator.deregisterOperator(quorumNumbers);
    }

    // @notice verifies that an operator who was registered for a single quorum can be deregistered
    function test_deregisterOperator_singleQuorumAndSingleOperator() public {
        ISignatureUtils.SignatureWithSaltAndExpiry memory emptySig;
        uint32 registrationBlockNumber = 100;
        uint32 deregistrationBlockNumber = 200;

        bytes memory quorumNumbers = new bytes(1);
        quorumNumbers[0] = bytes1(defaultQuorumNumber);

        _setOperatorWeight(defaultOperator, uint8(quorumNumbers[0]), defaultStake);

        cheats.startPrank(defaultOperator);
        
        cheats.roll(registrationBlockNumber);
        
        registryCoordinator.registerOperator(quorumNumbers, defaultSocket, pubkeyRegistrationParams, emptySig);

        uint256 quorumBitmap = BitmapUtils.orderedBytesArrayToBitmap(quorumNumbers);

        cheats.expectEmit(true, true, true, true, address(blsApkRegistry));
        emit OperatorRemovedFromQuorums(defaultOperator, quorumNumbers);
        cheats.expectEmit(true, true, true, true, address(stakeRegistry));
        emit OperatorStakeUpdate(defaultOperatorId, defaultQuorumNumber, 0);

        cheats.roll(deregistrationBlockNumber);

        uint256 gasBefore = gasleft();
        registryCoordinator.deregisterOperator(quorumNumbers);
        uint256 gasAfter = gasleft();
        emit log_named_uint("gasUsed", gasBefore - gasAfter);

        assertEq(
            keccak256(abi.encode(registryCoordinator.getOperator(defaultOperator))), 
            keccak256(abi.encode(IRegistryCoordinator.OperatorInfo({
                operatorId: defaultOperatorId,
                status: IRegistryCoordinator.OperatorStatus.DEREGISTERED
            })))
        );
        assertEq(registryCoordinator.getCurrentQuorumBitmap(defaultOperatorId), 0);
        assertEq(
            keccak256(abi.encode(registryCoordinator.getQuorumBitmapUpdateByIndex(defaultOperatorId, 0))), 
            keccak256(abi.encode(IRegistryCoordinator.QuorumBitmapUpdate({
                quorumBitmap: uint192(quorumBitmap),
                updateBlockNumber: registrationBlockNumber,
                nextUpdateBlockNumber: deregistrationBlockNumber
            })))
        );
    }

    // @notice verifies that an operator who was registered for a fuzzed set of quorums can be deregistered
    // @dev deregisters the operator from *all* quorums for which they we registered.
    function testFuzz_deregisterOperator_fuzzedQuorumAndSingleOperator(uint256 quorumBitmap) public {
        ISignatureUtils.SignatureWithSaltAndExpiry memory emptySig;
        uint32 registrationBlockNumber = 100;
        uint32 deregistrationBlockNumber = 200;

        // filter down fuzzed input to only valid quorums
        quorumBitmap = quorumBitmap & MAX_QUORUM_BITMAP;
        cheats.assume(quorumBitmap != 0);
        bytes memory quorumNumbers = BitmapUtils.bitmapToBytesArray(quorumBitmap);

        for (uint i = 0; i < quorumNumbers.length; i++) {
            _setOperatorWeight(defaultOperator, uint8(quorumNumbers[i]), defaultStake);
        }

        cheats.startPrank(defaultOperator);
        
        cheats.roll(registrationBlockNumber);
        
        registryCoordinator.registerOperator(quorumNumbers, defaultSocket, pubkeyRegistrationParams, emptySig);

        cheats.expectEmit(true, true, true, true, address(blsApkRegistry));
        emit OperatorRemovedFromQuorums(defaultOperator, quorumNumbers);
        for (uint i = 0; i < quorumNumbers.length; i++) {
            cheats.expectEmit(true, true, true, true, address(stakeRegistry));
            emit OperatorStakeUpdate(defaultOperatorId, uint8(quorumNumbers[i]), 0);
        }

        cheats.roll(deregistrationBlockNumber);

        uint256 gasBefore = gasleft();
        registryCoordinator.deregisterOperator(quorumNumbers);
        uint256 gasAfter = gasleft();
        emit log_named_uint("gasUsed", gasBefore - gasAfter);
        emit log_named_uint("numQuorums", quorumNumbers.length);

        assertEq(
            keccak256(abi.encode(registryCoordinator.getOperator(defaultOperator))), 
            keccak256(abi.encode(IRegistryCoordinator.OperatorInfo({
                operatorId: defaultOperatorId,
                status: IRegistryCoordinator.OperatorStatus.DEREGISTERED
            })))
        );
        assertEq(registryCoordinator.getCurrentQuorumBitmap(defaultOperatorId), 0);
        assertEq(
            keccak256(abi.encode(registryCoordinator.getQuorumBitmapUpdateByIndex(defaultOperatorId, 0))), 
            keccak256(abi.encode(IRegistryCoordinator.QuorumBitmapUpdate({
                quorumBitmap: uint192(quorumBitmap),
                updateBlockNumber: registrationBlockNumber,
                nextUpdateBlockNumber: deregistrationBlockNumber
            })))
        );
    }
    // @notice verifies that an operator who was registered for a fuzzed set of quorums can be deregistered from a subset of those quorums
    // @dev deregisters the operator from a fuzzed subset of the quorums for which they we registered.
    function testFuzz_deregisterOperator_singleOperator_partialDeregistration(
        uint256 registrationQuorumBitmap,
        uint256 deregistrationQuorumBitmap
    ) public {
        ISignatureUtils.SignatureWithSaltAndExpiry memory emptySig;
        uint32 registrationBlockNumber = 100;
        uint32 deregistrationBlockNumber = 200;

        // filter down fuzzed input to only valid quorums
        registrationQuorumBitmap = registrationQuorumBitmap & MAX_QUORUM_BITMAP;
        cheats.assume(registrationQuorumBitmap != 0);
        // filter the other fuzzed input to a subset of the first fuzzed input
        deregistrationQuorumBitmap = deregistrationQuorumBitmap & registrationQuorumBitmap;
        cheats.assume(deregistrationQuorumBitmap != 0);
        bytes memory registrationquorumNumbers = BitmapUtils.bitmapToBytesArray(registrationQuorumBitmap);

        for (uint i = 0; i < registrationquorumNumbers.length; i++) {
            _setOperatorWeight(defaultOperator, uint8(registrationquorumNumbers[i]), defaultStake);
        }

        cheats.startPrank(defaultOperator);
        
        cheats.roll(registrationBlockNumber);
        
        registryCoordinator.registerOperator(registrationquorumNumbers, defaultSocket, pubkeyRegistrationParams, emptySig);

        bytes memory deregistrationquorumNumbers = BitmapUtils.bitmapToBytesArray(deregistrationQuorumBitmap);

        cheats.expectEmit(true, true, true, true, address(blsApkRegistry));
        emit OperatorRemovedFromQuorums(defaultOperator, deregistrationquorumNumbers);
        for (uint i = 0; i < deregistrationquorumNumbers.length; i++) {
            cheats.expectEmit(true, true, true, true, address(stakeRegistry));
            emit OperatorStakeUpdate(defaultOperatorId, uint8(deregistrationquorumNumbers[i]), 0);
        }

        cheats.roll(deregistrationBlockNumber);

        uint256 gasBefore = gasleft();
        registryCoordinator.deregisterOperator(deregistrationquorumNumbers);
        uint256 gasAfter = gasleft();
        emit log_named_uint("gasUsed", gasBefore - gasAfter);
        emit log_named_uint("numQuorums", deregistrationquorumNumbers.length);

        // check that the operator is marked as 'degregistered' only if deregistered from *all* quorums
        if (deregistrationQuorumBitmap == registrationQuorumBitmap) {
            assertEq(
                keccak256(abi.encode(registryCoordinator.getOperator(defaultOperator))), 
                keccak256(abi.encode(IRegistryCoordinator.OperatorInfo({
                    operatorId: defaultOperatorId,
                    status: IRegistryCoordinator.OperatorStatus.DEREGISTERED
                })))
            );            
        } else {
            assertEq(
                keccak256(abi.encode(registryCoordinator.getOperator(defaultOperator))), 
                keccak256(abi.encode(IRegistryCoordinator.OperatorInfo({
                    operatorId: defaultOperatorId,
                    status: IRegistryCoordinator.OperatorStatus.REGISTERED
                })))
            );            
        }
        // ensure that the operator's current quorum bitmap matches the expectation
        uint256 expectedQuorumBitmap = BitmapUtils.minus(registrationQuorumBitmap, deregistrationQuorumBitmap);
        assertEq(registryCoordinator.getCurrentQuorumBitmap(defaultOperatorId), expectedQuorumBitmap);
        // check that the quorum bitmap history is as expected
        assertEq(
            keccak256(abi.encode(registryCoordinator.getQuorumBitmapUpdateByIndex(defaultOperatorId, 0))), 
            keccak256(abi.encode(IRegistryCoordinator.QuorumBitmapUpdate({
                quorumBitmap: uint192(registrationQuorumBitmap),
                updateBlockNumber: registrationBlockNumber,
                nextUpdateBlockNumber: deregistrationBlockNumber
            })))
        );
        // note: there will be no second entry in the operator's bitmap history in the event that the operator has totally deregistered
        if (deregistrationQuorumBitmap != registrationQuorumBitmap) {
            assertEq(
                keccak256(abi.encode(registryCoordinator.getQuorumBitmapUpdateByIndex(defaultOperatorId, 1))), 
                keccak256(abi.encode(IRegistryCoordinator.QuorumBitmapUpdate({
                    quorumBitmap: uint192(expectedQuorumBitmap),
                    updateBlockNumber: deregistrationBlockNumber,
                    nextUpdateBlockNumber: 0
                })))
            );
        }
    }

    // @notice registers the max number of operators with fuzzed bitmaps and then deregisters a pseudorandom operator (from all of their quorums)
    function testFuzz_deregisterOperator_manyOperators(uint256 pseudoRandomNumber) public {
        uint32 numOperators = defaultMaxOperatorCount;
        
        uint32 registrationBlockNumber = 100;
        uint32 deregistrationBlockNumber = 200;

        // pad quorumBitmap with 1 until it has numOperators elements
        uint256[] memory quorumBitmaps = new uint256[](numOperators);
        for (uint i = 0; i < numOperators; i++) {
            // limit to maxQuorumsToRegisterFor quorums via mask so we don't run out of gas, make them all register for quorum 0 as well
            quorumBitmaps[i] = uint256(keccak256(abi.encodePacked("quorumBitmap", pseudoRandomNumber, i))) & (1 << maxQuorumsToRegisterFor - 1) | 1;
        }

        cheats.roll(registrationBlockNumber);
        
        bytes32[] memory lastOperatorInQuorum = new bytes32[](numQuorums);
        for (uint i = 0; i < numOperators; i++) {
            emit log_named_uint("i", i);
            BN254.G1Point memory pubKey = BN254.hashToG1(keccak256(abi.encodePacked(pseudoRandomNumber, i)));
            bytes32 operatorId = BN254.hashG1Point(pubKey);
            address operator = _incrementAddress(defaultOperator, i);
            
            _registerOperatorWithCoordinator(operator, quorumBitmaps[i], pubKey);

            // for each quorum the operator is in, save the operatorId
            bytes memory quorumNumbers = BitmapUtils.bitmapToBytesArray(quorumBitmaps[i]);
            for (uint j = 0; j < quorumNumbers.length; j++) {
                lastOperatorInQuorum[uint8(quorumNumbers[j])] = operatorId;
            }
        }

        uint256 indexOfOperatorToDeregister = pseudoRandomNumber % numOperators;
        address operatorToDeregister = _incrementAddress(defaultOperator, indexOfOperatorToDeregister);
        BN254.G1Point memory operatorToDeregisterPubKey = BN254.hashToG1(keccak256(abi.encodePacked(pseudoRandomNumber, indexOfOperatorToDeregister)));
        bytes32 operatorToDeregisterId = BN254.hashG1Point(operatorToDeregisterPubKey);
        uint256 operatorToDeregisterQuorumBitmap = quorumBitmaps[indexOfOperatorToDeregister];
        bytes memory operatorToDeregisterQuorumNumbers = BitmapUtils.bitmapToBytesArray(operatorToDeregisterQuorumBitmap);

        bytes32[] memory operatorIdsToSwap = new bytes32[](operatorToDeregisterQuorumNumbers.length);
        for (uint i = 0; i < operatorToDeregisterQuorumNumbers.length; i++) {
            operatorIdsToSwap[i] = lastOperatorInQuorum[uint8(operatorToDeregisterQuorumNumbers[i])];
        }

        cheats.expectEmit(true, true, true, true, address(blsApkRegistry));
        emit OperatorRemovedFromQuorums(operatorToDeregister, operatorToDeregisterQuorumNumbers);
        
        for (uint i = 0; i < operatorToDeregisterQuorumNumbers.length; i++) {
            cheats.expectEmit(true, true, true, true, address(stakeRegistry));
            emit OperatorStakeUpdate(operatorToDeregisterId, uint8(operatorToDeregisterQuorumNumbers[i]), 0);
        }

        cheats.roll(deregistrationBlockNumber);

        cheats.prank(operatorToDeregister);
        registryCoordinator.deregisterOperator(operatorToDeregisterQuorumNumbers);

        assertEq(
            keccak256(abi.encode(registryCoordinator.getOperator(operatorToDeregister))), 
            keccak256(abi.encode(IRegistryCoordinator.OperatorInfo({
                operatorId: operatorToDeregisterId,
                status: IRegistryCoordinator.OperatorStatus.DEREGISTERED
            })))
        );
        assertEq(registryCoordinator.getCurrentQuorumBitmap(defaultOperatorId), 0);
        assertEq(
            keccak256(abi.encode(registryCoordinator.getQuorumBitmapUpdateByIndex(operatorToDeregisterId, 0))), 
            keccak256(abi.encode(IRegistryCoordinator.QuorumBitmapUpdate({
                quorumBitmap: uint192(operatorToDeregisterQuorumBitmap),
                updateBlockNumber: registrationBlockNumber,
                nextUpdateBlockNumber: deregistrationBlockNumber
            })))
        );
    }

    // @notice verify that it is possible for an operator to register, deregister, and then register again!
    function test_reregisterOperator() public {
        test_deregisterOperator_singleQuorumAndSingleOperator();

        ISignatureUtils.SignatureWithSaltAndExpiry memory emptySig;
        uint32 reregistrationBlockNumber = 201;

        bytes memory quorumNumbers = new bytes(1);
        quorumNumbers[0] = bytes1(defaultQuorumNumber);

        cheats.startPrank(defaultOperator);
        
        cheats.roll(reregistrationBlockNumber);
        
        // store data before registering, to check against later
        IRegistryCoordinator.QuorumBitmapUpdate memory previousQuorumBitmapUpdate =
            registryCoordinator.getQuorumBitmapUpdateByIndex(defaultOperatorId, 0);

        // re-register the operator
        registryCoordinator.registerOperator(quorumNumbers, defaultSocket, pubkeyRegistrationParams, emptySig);
        // check success of registration
        uint256 quorumBitmap = BitmapUtils.orderedBytesArrayToBitmap(quorumNumbers);
        assertEq(registryCoordinator.getOperatorId(defaultOperator), defaultOperatorId, "1");
        assertEq(
            keccak256(abi.encode(registryCoordinator.getOperator(defaultOperator))), 
            keccak256(abi.encode(IRegistryCoordinator.OperatorInfo({
                operatorId: defaultOperatorId,
                status: IRegistryCoordinator.OperatorStatus.REGISTERED
            }))),
            "2"
        );
        assertEq(registryCoordinator.getCurrentQuorumBitmap(defaultOperatorId), quorumBitmap, "3");
        // check that previous entry in bitmap history was not changed
        assertEq(
            keccak256(abi.encode(registryCoordinator.getQuorumBitmapUpdateByIndex(defaultOperatorId, 0))), 
            keccak256(abi.encode(previousQuorumBitmapUpdate)),
            "4"
        );
        // check that new entry in bitmap history is as expected
        uint historyLength = registryCoordinator.getQuorumBitmapHistoryLength(defaultOperatorId);
        assertEq(
            keccak256(abi.encode(registryCoordinator.getQuorumBitmapUpdateByIndex(defaultOperatorId, historyLength - 1))), 
            keccak256(abi.encode(IRegistryCoordinator.QuorumBitmapUpdate({
                quorumBitmap: uint192(quorumBitmap),
                updateBlockNumber: uint32(reregistrationBlockNumber),
                nextUpdateBlockNumber: 0
            }))),
            "5"
        );
    }

    // tests for the internal `_deregisterOperator` function:
    function test_deregisterOperatorExternal_revert_noQuorums() public {
        ISignatureUtils.SignatureWithSaltAndExpiry memory emptySig;
        uint32 registrationBlockNumber = 100;
        uint32 deregistrationBlockNumber = 200;

        bytes memory quorumNumbers = new bytes(1);
        quorumNumbers[0] = bytes1(defaultQuorumNumber);

        _setOperatorWeight(defaultOperator, uint8(quorumNumbers[0]), defaultStake);

        cheats.roll(registrationBlockNumber);
        cheats.startPrank(defaultOperator);
        registryCoordinator.registerOperator(quorumNumbers, defaultSocket, pubkeyRegistrationParams, emptySig);

        bytes memory emptyQuorumNumbers = new bytes(0);

        cheats.roll(deregistrationBlockNumber);
        cheats.expectRevert("RegistryCoordinator._deregisterOperator: bitmap cannot be 0");
        registryCoordinator._deregisterOperatorExternal(defaultOperator, emptyQuorumNumbers);
    }

    function test_deregisterOperatorExternal_revert_notRegistered() public {
        bytes memory emptyQuorumNumbers = new bytes(0);
        cheats.expectRevert("RegistryCoordinator._deregisterOperator: operator is not registered");
        registryCoordinator._deregisterOperatorExternal(defaultOperator, emptyQuorumNumbers);
    }

    function test_deregisterOperatorExternal_revert_incorrectQuorums() public {
        ISignatureUtils.SignatureWithSaltAndExpiry memory emptySig;
        uint32 registrationBlockNumber = 100;
        uint32 deregistrationBlockNumber = 200;

        bytes memory quorumNumbers = new bytes(1);
        quorumNumbers[0] = bytes1(defaultQuorumNumber);

<<<<<<< HEAD
        uint96 registeringStake = defaultKickBIPsOfOperatorStake * defaultStake;
        _setOperatorWeight(operatorToRegister, defaultQuorumNumber, registeringStake);

        cheats.roll(registrationBlockNumber);
        cheats.expectEmit(true, true, true, true, address(registryCoordinator));
        emit OperatorSocketUpdate(operatorToRegisterId, defaultSocket);
        cheats.expectEmit(true, true, true, true, address(registryCoordinator));
        emit OperatorRegistered(operatorToRegister, operatorToRegisterId);

        cheats.expectEmit(true, true, true, true, address(blsApkRegistry));
        emit OperatorAddedToQuorums(operatorToRegister, quorumNumbers);
        cheats.expectEmit(true, true, true, false, address(stakeRegistry));
        emit OperatorStakeUpdate(operatorToRegisterId, defaultQuorumNumber, registeringStake - 1);
        cheats.expectEmit(true, true, true, true, address(indexRegistry));
        emit QuorumIndexUpdate(operatorToRegisterId, defaultQuorumNumber, numOperators);


        cheats.expectEmit(true, true, true, true, address(registryCoordinator));
        emit OperatorDeregistered(operatorKickParams[0].operator, operatorToKickId);
=======
        _setOperatorWeight(defaultOperator, uint8(quorumNumbers[0]), defaultStake);

        cheats.roll(registrationBlockNumber);
        cheats.startPrank(defaultOperator);
        registryCoordinator.registerOperator(quorumNumbers, defaultSocket, pubkeyRegistrationParams, emptySig);

        bytes memory incorrectQuorum = new bytes(1);
        incorrectQuorum[0] = bytes1(defaultQuorumNumber + 1);

        cheats.roll(deregistrationBlockNumber);
        cheats.expectRevert("RegistryCoordinator._deregisterOperator: operator is not registered for specified quorums");
        registryCoordinator._deregisterOperatorExternal(defaultOperator, incorrectQuorum);
    }

    // note: this is not possible to test, because there is no route to getting the operator registered for nonexistent quorums
    // function test_deregisterOperatorExternal_revert_nonexistentQuorums() public {

    function testFuzz_deregisterOperatorInternal_partialDeregistration(
        uint256 registrationQuorumBitmap,
        uint256 deregistrationQuorumBitmap
    ) public {
        ISignatureUtils.SignatureWithSaltAndExpiry memory emptySig;
        uint32 registrationBlockNumber = 100;
        uint32 deregistrationBlockNumber = 200;

        // filter down fuzzed input to only valid quorums
        registrationQuorumBitmap = registrationQuorumBitmap & MAX_QUORUM_BITMAP;
        cheats.assume(registrationQuorumBitmap != 0);
        // filter the other fuzzed input to a subset of the first fuzzed input
        deregistrationQuorumBitmap = deregistrationQuorumBitmap & registrationQuorumBitmap;
        cheats.assume(deregistrationQuorumBitmap != 0);
        bytes memory registrationquorumNumbers = BitmapUtils.bitmapToBytesArray(registrationQuorumBitmap);

        for (uint i = 0; i < registrationquorumNumbers.length; i++) {
            _setOperatorWeight(defaultOperator, uint8(registrationquorumNumbers[i]), defaultStake);
        }

        cheats.roll(registrationBlockNumber);
        cheats.startPrank(defaultOperator);
        registryCoordinator.registerOperator(registrationquorumNumbers, defaultSocket, pubkeyRegistrationParams, emptySig);

        bytes memory deregistrationquorumNumbers = BitmapUtils.bitmapToBytesArray(deregistrationQuorumBitmap);

        cheats.expectEmit(true, true, true, true, address(blsApkRegistry));
        emit OperatorRemovedFromQuorums(defaultOperator, deregistrationquorumNumbers);
        for (uint i = 0; i < deregistrationquorumNumbers.length; i++) {
            cheats.expectEmit(true, true, true, true, address(stakeRegistry));
            emit OperatorStakeUpdate(defaultOperatorId, uint8(deregistrationquorumNumbers[i]), 0);
        }

        cheats.roll(deregistrationBlockNumber);

        registryCoordinator._deregisterOperatorExternal(defaultOperator, deregistrationquorumNumbers);

        // check that the operator is marked as 'degregistered' only if deregistered from *all* quorums
        if (deregistrationQuorumBitmap == registrationQuorumBitmap) {
            assertEq(
                keccak256(abi.encode(registryCoordinator.getOperator(defaultOperator))), 
                keccak256(abi.encode(IRegistryCoordinator.OperatorInfo({
                    operatorId: defaultOperatorId,
                    status: IRegistryCoordinator.OperatorStatus.DEREGISTERED
                })))
            );            
        } else {
            assertEq(
                keccak256(abi.encode(registryCoordinator.getOperator(defaultOperator))), 
                keccak256(abi.encode(IRegistryCoordinator.OperatorInfo({
                    operatorId: defaultOperatorId,
                    status: IRegistryCoordinator.OperatorStatus.REGISTERED
                })))
            );            
        }
        // ensure that the operator's current quorum bitmap matches the expectation
        uint256 expectedQuorumBitmap = BitmapUtils.minus(registrationQuorumBitmap, deregistrationQuorumBitmap);
        assertEq(registryCoordinator.getCurrentQuorumBitmap(defaultOperatorId), expectedQuorumBitmap);
        // check that the quorum bitmap history is as expected
        assertEq(
            keccak256(abi.encode(registryCoordinator.getQuorumBitmapUpdateByIndex(defaultOperatorId, 0))), 
            keccak256(abi.encode(IRegistryCoordinator.QuorumBitmapUpdate({
                quorumBitmap: uint192(registrationQuorumBitmap),
                updateBlockNumber: registrationBlockNumber,
                nextUpdateBlockNumber: deregistrationBlockNumber
            })))
        );
        // note: there will be no second entry in the operator's bitmap history in the event that the operator has totally deregistered
        if (deregistrationQuorumBitmap != registrationQuorumBitmap) {
            assertEq(
                keccak256(abi.encode(registryCoordinator.getQuorumBitmapUpdateByIndex(defaultOperatorId, 1))), 
                keccak256(abi.encode(IRegistryCoordinator.QuorumBitmapUpdate({
                    quorumBitmap: uint192(expectedQuorumBitmap),
                    updateBlockNumber: deregistrationBlockNumber,
                    nextUpdateBlockNumber: 0
                })))
            );
        }
    }

    function test_ejectOperator_allQuorums() public {
        // register operator with default stake with default quorum number
        bytes memory quorumNumbers = new bytes(1);
        quorumNumbers[0] = bytes1(defaultQuorumNumber);
        ISignatureUtils.SignatureWithSaltAndExpiry memory emptySig;

        _setOperatorWeight(defaultOperator, uint8(quorumNumbers[0]), defaultStake);

        cheats.prank(defaultOperator);
        registryCoordinator.registerOperator(quorumNumbers, defaultSocket, pubkeyRegistrationParams, emptySig);

        cheats.expectEmit(true, true, true, true, address(blsApkRegistry));
        emit OperatorRemovedFromQuorums(defaultOperator, quorumNumbers);

        cheats.expectEmit(true, true, true, true, address(stakeRegistry));
        emit OperatorStakeUpdate(defaultOperatorId, uint8(quorumNumbers[0]), 0);

        // eject
        cheats.prank(ejector);
        registryCoordinator.ejectOperator(defaultOperator, quorumNumbers);
        
        // make sure the operator is deregistered
        assertEq(
            keccak256(abi.encode(registryCoordinator.getOperator(defaultOperator))), 
            keccak256(abi.encode(IRegistryCoordinator.OperatorInfo({
                operatorId: defaultOperatorId,
                status: IRegistryCoordinator.OperatorStatus.DEREGISTERED
            })))
        );
        // make sure the operator is not in any quorums
        assertEq(registryCoordinator.getCurrentQuorumBitmap(defaultOperatorId), 0);
    } 

    function test_ejectOperator_subsetOfQuorums() public {
        // register operator with default stake with 2 quorums
        bytes memory quorumNumbers = new bytes(2);
        quorumNumbers[0] = bytes1(defaultQuorumNumber);
        quorumNumbers[1] = bytes1(defaultQuorumNumber + 1);
        ISignatureUtils.SignatureWithSaltAndExpiry memory emptySig;

        for (uint i = 0; i < quorumNumbers.length; i++) {
            _setOperatorWeight(defaultOperator, uint8(quorumNumbers[i]), defaultStake);
        }

        cheats.prank(defaultOperator);
        registryCoordinator.registerOperator(quorumNumbers, defaultSocket, pubkeyRegistrationParams, emptySig);

        // eject from only first quorum
        bytes memory quorumNumbersToEject = new bytes(1);
        quorumNumbersToEject[0] = quorumNumbers[0];

        cheats.expectEmit(true, true, true, true, address(blsApkRegistry));
        emit OperatorRemovedFromQuorums(defaultOperator, quorumNumbersToEject);

        cheats.expectEmit(true, true, true, true, address(stakeRegistry));
        emit OperatorStakeUpdate(defaultOperatorId, uint8(quorumNumbersToEject[0]), 0);

        cheats.prank(ejector);
        registryCoordinator.ejectOperator(defaultOperator, quorumNumbersToEject);
        
        // make sure the operator is registered
        assertEq(
            keccak256(abi.encode(registryCoordinator.getOperator(defaultOperator))), 
            keccak256(abi.encode(IRegistryCoordinator.OperatorInfo({
                operatorId: defaultOperatorId,
                status: IRegistryCoordinator.OperatorStatus.REGISTERED
            })))
        );
        // make sure the operator is properly removed from the quorums
        assertEq(
            registryCoordinator.getCurrentQuorumBitmap(defaultOperatorId),
            // quorumsRegisteredFor & ~quorumsEjectedFrom
            BitmapUtils.orderedBytesArrayToBitmap(quorumNumbers) & ~BitmapUtils.orderedBytesArrayToBitmap(quorumNumbersToEject)
        );
    }

    function test_ejectOperator_revert_notEjector() public {
        bytes memory quorumNumbers = new bytes(1);
        quorumNumbers[0] = bytes1(defaultQuorumNumber);
        ISignatureUtils.SignatureWithSaltAndExpiry memory emptySig;

        _setOperatorWeight(defaultOperator, uint8(quorumNumbers[0]), defaultStake);

        cheats.prank(defaultOperator);
        registryCoordinator.registerOperator(quorumNumbers, defaultSocket, pubkeyRegistrationParams, emptySig);
        
        cheats.expectRevert("RegistryCoordinator.onlyEjector: caller is not the ejector");
        cheats.prank(defaultOperator);
        registryCoordinator.ejectOperator(defaultOperator, quorumNumbers);
    }

    function test_getQuorumBitmapIndicesAtBlockNumber_revert_notRegistered() public {
        uint32 blockNumber;
        bytes32[] memory operatorIds = new bytes32[](1);
        cheats.expectRevert("RegistryCoordinator.getQuorumBitmapIndexAtBlockNumber: no bitmap update found for operatorId at block number");
        registryCoordinator.getQuorumBitmapIndicesAtBlockNumber(blockNumber, operatorIds);
    }

    // @notice tests for correct reversion and return values in the event that an operator registers
    function test_getQuorumBitmapIndicesAtBlockNumber_operatorRegistered() public {
        // register the operator
        ISignatureUtils.SignatureWithSaltAndExpiry memory emptySig;
        uint32 registrationBlockNumber = 100;
        bytes memory quorumNumbers = new bytes(1);
        quorumNumbers[0] = bytes1(defaultQuorumNumber);
        _setOperatorWeight(defaultOperator, uint8(quorumNumbers[0]), defaultStake);
        cheats.roll(registrationBlockNumber);
        cheats.startPrank(defaultOperator);        
        registryCoordinator.registerOperator(quorumNumbers, defaultSocket, pubkeyRegistrationParams, emptySig);

        uint32 blockNumber = 0;
        bytes32[] memory operatorIds = new bytes32[](1);
        operatorIds[0] = defaultOperatorId;

        uint32[] memory returnArray;
        cheats.expectRevert("RegistryCoordinator.getQuorumBitmapIndexAtBlockNumber: no bitmap update found for operatorId at block number");
        registryCoordinator.getQuorumBitmapIndicesAtBlockNumber(blockNumber, operatorIds);

        blockNumber = registrationBlockNumber;
        returnArray = registryCoordinator.getQuorumBitmapIndicesAtBlockNumber(blockNumber, operatorIds);
        assertEq(returnArray[0], 0, "defaultOperator bitmap index at blockNumber registrationBlockNumber was not 0");        

        blockNumber = registrationBlockNumber + 1;
        returnArray = registryCoordinator.getQuorumBitmapIndicesAtBlockNumber(blockNumber, operatorIds);
        assertEq(returnArray[0], 0, "defaultOperator bitmap index at blockNumber registrationBlockNumber + 1 was not 0");
    }

    // @notice tests for correct reversion and return values in the event that an operator registers and later deregisters
    function test_getQuorumBitmapIndicesAtBlockNumber_operatorDeregistered() public {
        test_deregisterOperator_singleQuorumAndSingleOperator();
        uint32 registrationBlockNumber = 100;
        uint32 deregistrationBlockNumber = 200;
        uint32 blockNumber = 0;
        bytes32[] memory operatorIds = new bytes32[](1);
        operatorIds[0] = defaultOperatorId;

        uint32[] memory returnArray;
        cheats.expectRevert("RegistryCoordinator.getQuorumBitmapIndexAtBlockNumber: no bitmap update found for operatorId at block number");
        registryCoordinator.getQuorumBitmapIndicesAtBlockNumber(blockNumber, operatorIds);

        blockNumber = registrationBlockNumber;
        returnArray = registryCoordinator.getQuorumBitmapIndicesAtBlockNumber(blockNumber, operatorIds);
        assertEq(returnArray[0], 0, "defaultOperator bitmap index at blockNumber registrationBlockNumber was not 0");        

        blockNumber = registrationBlockNumber + 1;
        returnArray = registryCoordinator.getQuorumBitmapIndicesAtBlockNumber(blockNumber, operatorIds);
        assertEq(returnArray[0], 0, "defaultOperator bitmap index at blockNumber registrationBlockNumber + 1 was not 0");

        blockNumber = deregistrationBlockNumber;
        returnArray = registryCoordinator.getQuorumBitmapIndicesAtBlockNumber(blockNumber, operatorIds);
        assertEq(returnArray[0], 1, "defaultOperator bitmap index at blockNumber deregistrationBlockNumber was not 1");        

        blockNumber = deregistrationBlockNumber + 1;
        returnArray = registryCoordinator.getQuorumBitmapIndicesAtBlockNumber(blockNumber, operatorIds);
        assertEq(returnArray[0], 1, "defaultOperator bitmap index at blockNumber deregistrationBlockNumber + 1 was not 1");        
    }

    // @notice tests for correct reversion and return values in the event that an operator registers and later deregisters
    function test_getQuorumBitmapAtBlockNumberByIndex_operatorDeregistered() public {
        test_deregisterOperator_singleQuorumAndSingleOperator();
        uint32 registrationBlockNumber = 100;
        uint32 deregistrationBlockNumber = 200;
        uint32 blockNumber = 0;
        bytes32 operatorId = defaultOperatorId;
        uint256 index = 0;

        uint192 defaultQuorumBitmap = 1;
        uint192 emptyBitmap = 0;

        // try an incorrect blockNumber input and confirm reversion
        cheats.expectRevert("RegistryCoordinator.getQuorumBitmapAtBlockNumberByIndex: quorumBitmapUpdate is from after blockNumber");
        uint192 returnVal = registryCoordinator.getQuorumBitmapAtBlockNumberByIndex(operatorId, blockNumber, index);

        blockNumber = registrationBlockNumber;
        returnVal = registryCoordinator.getQuorumBitmapAtBlockNumberByIndex(operatorId, blockNumber, index);
        assertEq(returnVal, defaultQuorumBitmap, "defaultOperator bitmap index at blockNumber registrationBlockNumber was not defaultQuorumBitmap");        

        blockNumber = registrationBlockNumber + 1;
        returnVal = registryCoordinator.getQuorumBitmapAtBlockNumberByIndex(operatorId, blockNumber, index);
        assertEq(returnVal, defaultQuorumBitmap, "defaultOperator bitmap index at blockNumber registrationBlockNumber + 1 was not defaultQuorumBitmap");

        // try an incorrect index input and confirm reversion
        index = 1;
        cheats.expectRevert("RegistryCoordinator.getQuorumBitmapAtBlockNumberByIndex: quorumBitmapUpdate is from after blockNumber");
        returnVal = registryCoordinator.getQuorumBitmapAtBlockNumberByIndex(operatorId, blockNumber, index);

        blockNumber = deregistrationBlockNumber;
        returnVal = registryCoordinator.getQuorumBitmapAtBlockNumberByIndex(operatorId, blockNumber, index);
        assertEq(returnVal, emptyBitmap, "defaultOperator bitmap index at blockNumber deregistrationBlockNumber was not emptyBitmap");        

        blockNumber = deregistrationBlockNumber + 1;
        returnVal = registryCoordinator.getQuorumBitmapAtBlockNumberByIndex(operatorId, blockNumber, index);
        assertEq(returnVal, emptyBitmap, "defaultOperator bitmap index at blockNumber deregistrationBlockNumber + 1 was not emptyBitmap");        

        // try an incorrect index input and confirm reversion
        index = 0;
        cheats.expectRevert("RegistryCoordinator.getQuorumBitmapAtBlockNumberByIndex: quorumBitmapUpdate is from before blockNumber");
        returnVal = registryCoordinator.getQuorumBitmapAtBlockNumberByIndex(operatorId, blockNumber, index);
    }
}

contract RegistryCoordinatorUnitTests_RegisterOperatorWithChurn is RegistryCoordinatorUnitTests {
    // @notice registers an operator for a single quorum, with a fuzzed pubkey, churning out another operator from the quorum
    function testFuzz_registerOperatorWithChurn(uint256 pseudoRandomNumber) public {
        uint32 numOperators = defaultMaxOperatorCount;
        uint32 kickRegistrationBlockNumber = 100;
        uint32 registrationBlockNumber = 200;

        bytes memory quorumNumbers = new bytes(1);
        quorumNumbers[0] = bytes1(defaultQuorumNumber);

        uint256 quorumBitmap = BitmapUtils.orderedBytesArrayToBitmap(quorumNumbers);

        cheats.roll(kickRegistrationBlockNumber);

        for (uint i = 0; i < numOperators - 1; i++) {
            BN254.G1Point memory pubKey = BN254.hashToG1(keccak256(abi.encodePacked(pseudoRandomNumber, i)));
            address operator = _incrementAddress(defaultOperator, i);
            
            _registerOperatorWithCoordinator(operator, quorumBitmap, pubKey);
        }

        address operatorToRegister = _incrementAddress(defaultOperator, numOperators);
        BN254.G1Point memory operatorToRegisterPubKey = BN254.hashToG1(keccak256(abi.encodePacked(pseudoRandomNumber, numOperators)));
        bytes32 operatorToRegisterId = BN254.hashG1Point(operatorToRegisterPubKey);
        bytes32 operatorToKickId;
        address operatorToKick;
        
        // register last operator before kick
        IRegistryCoordinator.OperatorKickParam[] memory operatorKickParams = new IRegistryCoordinator.OperatorKickParam[](1);
        {
            BN254.G1Point memory pubKey = BN254.hashToG1(keccak256(abi.encodePacked(pseudoRandomNumber, numOperators - 1)));
            operatorToKickId = BN254.hashG1Point(pubKey);
            operatorToKick = _incrementAddress(defaultOperator, numOperators - 1);

            _registerOperatorWithCoordinator(operatorToKick, quorumBitmap, pubKey);

            bytes32[] memory operatorIdsToSwap = new bytes32[](1);
            // operatorIdsToSwap[0] = operatorToRegisterId
            operatorIdsToSwap[0] = operatorToRegisterId;

            operatorKickParams[0] = IRegistryCoordinator.OperatorKickParam({
                quorumNumber: defaultQuorumNumber,
                operator: operatorToKick
            });
        }

        blsApkRegistry.setBLSPublicKey(operatorToRegister, operatorToRegisterPubKey);

        uint96 registeringStake = defaultKickBIPsOfOperatorStake * defaultStake;
        _setOperatorWeight(operatorToRegister, defaultQuorumNumber, registeringStake);

        cheats.roll(registrationBlockNumber);
        cheats.expectEmit(true, true, true, true, address(blsApkRegistry));
        emit OperatorAddedToQuorums(operatorToRegister, quorumNumbers);
        cheats.expectEmit(true, true, true, true, address(stakeRegistry));
        emit OperatorStakeUpdate(operatorToRegisterId, defaultQuorumNumber, registeringStake);
        cheats.expectEmit(true, true, true, true, address(indexRegistry));
        emit QuorumIndexUpdate(operatorToRegisterId, defaultQuorumNumber, numOperators);

>>>>>>> 3a2b3b63
        cheats.expectEmit(true, true, true, true, address(blsApkRegistry));
        emit OperatorRemovedFromQuorums(operatorKickParams[0].operator, quorumNumbers);
        cheats.expectEmit(true, true, true, true, address(stakeRegistry));
        emit OperatorStakeUpdate(operatorToKickId, defaultQuorumNumber, 0);
        cheats.expectEmit(true, true, true, true, address(indexRegistry));
        emit QuorumIndexUpdate(operatorToRegisterId, defaultQuorumNumber, numOperators - 1);

        {
            ISignatureUtils.SignatureWithSaltAndExpiry memory emptyAVSRegSig;
            ISignatureUtils.SignatureWithSaltAndExpiry memory signatureWithExpiry =
                _signOperatorChurnApproval(operatorToRegisterId, operatorKickParams, defaultSalt, block.timestamp + 10);
            cheats.prank(operatorToRegister);
            uint256 gasBefore = gasleft();
            registryCoordinator.registerOperatorWithChurn(
                quorumNumbers, 
                defaultSocket,
                pubkeyRegistrationParams,
                operatorKickParams, 
                signatureWithExpiry,
                emptyAVSRegSig
            );
            uint256 gasAfter = gasleft();
            emit log_named_uint("gasUsed", gasBefore - gasAfter);
        }

        assertEq(
            keccak256(abi.encode(registryCoordinator.getOperator(operatorToRegister))), 
            keccak256(abi.encode(IRegistryCoordinator.OperatorInfo({
                operatorId: operatorToRegisterId,
                status: IRegistryCoordinator.OperatorStatus.REGISTERED
            })))
        );
        assertEq(
            keccak256(abi.encode(registryCoordinator.getOperator(operatorToKick))), 
            keccak256(abi.encode(IRegistryCoordinator.OperatorInfo({
                operatorId: operatorToKickId,
                status: IRegistryCoordinator.OperatorStatus.DEREGISTERED
            })))
        );
        assertEq(
            keccak256(abi.encode(registryCoordinator.getQuorumBitmapUpdateByIndex(operatorToKickId, 0))), 
            keccak256(abi.encode(IRegistryCoordinator.QuorumBitmapUpdate({
                quorumBitmap: uint192(quorumBitmap),
                updateBlockNumber: kickRegistrationBlockNumber,
                nextUpdateBlockNumber: registrationBlockNumber
            })))
        );
    }

    function test_registerOperatorWithChurn_revert_lessThanKickBIPsOfOperatorStake(uint256 pseudoRandomNumber) public {
        bytes memory quorumNumbers = new bytes(1);
        quorumNumbers[0] = bytes1(defaultQuorumNumber);
        ISignatureUtils.SignatureWithSaltAndExpiry memory emptyAVSRegSig;

        (   
            address operatorToRegister, 
            BN254.G1Point memory operatorToRegisterPubKey,
            IRegistryCoordinator.OperatorKickParam[] memory operatorKickParams
        ) = _test_registerOperatorWithChurn_SetUp(pseudoRandomNumber, quorumNumbers, defaultStake);
        bytes32 operatorToRegisterId = BN254.hashG1Point(operatorToRegisterPubKey);

        _setOperatorWeight(operatorToRegister, defaultQuorumNumber, defaultStake);

        cheats.roll(registrationBlockNumber);
        ISignatureUtils.SignatureWithSaltAndExpiry memory signatureWithExpiry =
            _signOperatorChurnApproval(operatorToRegisterId, operatorKickParams, defaultSalt, block.timestamp + 10);
        cheats.prank(operatorToRegister);
        cheats.expectRevert("RegistryCoordinator._validateChurn: incoming operator has insufficient stake for churn");
        registryCoordinator.registerOperatorWithChurn(
            quorumNumbers, 
            defaultSocket,
            pubkeyRegistrationParams,
            operatorKickParams, 
            signatureWithExpiry,
            emptyAVSRegSig
        );
    }

    function test_registerOperatorWithChurn_revert_lessThanKickBIPsOfTotalStake(uint256 pseudoRandomNumber) public {
        bytes memory quorumNumbers = new bytes(1);
        quorumNumbers[0] = bytes1(defaultQuorumNumber);
        ISignatureUtils.SignatureWithSaltAndExpiry memory emptyAVSRegSig;

        uint96 operatorToKickStake = defaultMaxOperatorCount * defaultStake;
        (   
            address operatorToRegister, 
            BN254.G1Point memory operatorToRegisterPubKey,
            IRegistryCoordinator.OperatorKickParam[] memory operatorKickParams
        ) = _test_registerOperatorWithChurn_SetUp(pseudoRandomNumber, quorumNumbers, operatorToKickStake);
        bytes32 operatorToRegisterId = BN254.hashG1Point(operatorToRegisterPubKey);


        // set the stake of the operator to register to the defaultKickBIPsOfOperatorStake multiple of the operatorToKickStake
        _setOperatorWeight(operatorToRegister, defaultQuorumNumber, operatorToKickStake * defaultKickBIPsOfOperatorStake / 10000 + 1);

        cheats.roll(registrationBlockNumber);
        ISignatureUtils.SignatureWithSaltAndExpiry memory signatureWithExpiry =
            _signOperatorChurnApproval(operatorToRegisterId, operatorKickParams, defaultSalt, block.timestamp + 10);
        cheats.prank(operatorToRegister);
        cheats.expectRevert("RegistryCoordinator._validateChurn: cannot kick operator with more than kickBIPsOfTotalStake");
        registryCoordinator.registerOperatorWithChurn(
            quorumNumbers, 
            defaultSocket,
            pubkeyRegistrationParams,
            operatorKickParams, 
            signatureWithExpiry,
            emptyAVSRegSig
        );
    }

    function test_registerOperatorWithChurn_revert_invalidChurnApproverSignature(uint256 pseudoRandomNumber) public {
        bytes memory quorumNumbers = new bytes(1);
        quorumNumbers[0] = bytes1(defaultQuorumNumber);
        ISignatureUtils.SignatureWithSaltAndExpiry memory emptyAVSRegSig;

        (   
            address operatorToRegister, 
            ,
            IRegistryCoordinator.OperatorKickParam[] memory operatorKickParams
        ) = _test_registerOperatorWithChurn_SetUp(pseudoRandomNumber, quorumNumbers, defaultStake);

        uint96 registeringStake = defaultKickBIPsOfOperatorStake * defaultStake;
        _setOperatorWeight(operatorToRegister, defaultQuorumNumber, registeringStake);

        cheats.roll(registrationBlockNumber);
        ISignatureUtils.SignatureWithSaltAndExpiry memory signatureWithSaltAndExpiry;
        signatureWithSaltAndExpiry.expiry = block.timestamp + 10;
        signatureWithSaltAndExpiry.signature =
            hex"000000000000000000000000000000000000000000000000000000000000000000000000000000000000000000000000000000000000000000000000000000001B";
        signatureWithSaltAndExpiry.salt = defaultSalt;
        cheats.prank(operatorToRegister);
        cheats.expectRevert("ECDSA: invalid signature");
        registryCoordinator.registerOperatorWithChurn(
            quorumNumbers, 
            defaultSocket,
            pubkeyRegistrationParams,
            operatorKickParams, 
            signatureWithSaltAndExpiry,
            emptyAVSRegSig
        );
    }

    function test_registerOperatorWithChurn_revert_expiredChurnApproverSignature(uint256 pseudoRandomNumber) public {
        bytes memory quorumNumbers = new bytes(1);
        quorumNumbers[0] = bytes1(defaultQuorumNumber);
        ISignatureUtils.SignatureWithSaltAndExpiry memory emptyAVSRegSig;

        (   
            address operatorToRegister, 
            BN254.G1Point memory operatorToRegisterPubKey,
            IRegistryCoordinator.OperatorKickParam[] memory operatorKickParams
        ) = _test_registerOperatorWithChurn_SetUp(pseudoRandomNumber, quorumNumbers, defaultStake);
        bytes32 operatorToRegisterId = BN254.hashG1Point(operatorToRegisterPubKey);

        uint96 registeringStake = defaultKickBIPsOfOperatorStake * defaultStake;
        _setOperatorWeight(operatorToRegister, defaultQuorumNumber, registeringStake);

        cheats.roll(registrationBlockNumber);
        ISignatureUtils.SignatureWithSaltAndExpiry memory signatureWithSaltAndExpiry =
            _signOperatorChurnApproval(operatorToRegisterId, operatorKickParams, defaultSalt, block.timestamp - 1);
        cheats.prank(operatorToRegister);
        cheats.expectRevert("RegistryCoordinator._verifyChurnApproverSignature: churnApprover signature expired");
        registryCoordinator.registerOperatorWithChurn(
            quorumNumbers, 
            defaultSocket,
            pubkeyRegistrationParams,
            operatorKickParams, 
            signatureWithSaltAndExpiry,
            emptyAVSRegSig
        );
    }
}

contract RegistryCoordinatorUnitTests_UpdateOperators is RegistryCoordinatorUnitTests {
    function test_updateOperators_revert_paused() public {
        cheats.prank(pauser);
        registryCoordinator.pause(2 ** PAUSED_UPDATE_OPERATOR);

        address[] memory operatorsToUpdate = new address[](1);
        operatorsToUpdate[0] = defaultOperator;

        cheats.expectRevert(bytes("Pausable: index is paused"));
        registryCoordinator.updateOperators(operatorsToUpdate);
    }

    // @notice tests the `updateOperators` function with a single registered operator as input
    function test_updateOperators_singleOperator() public {
        // register the default operator
        ISignatureUtils.SignatureWithSaltAndExpiry memory emptySig;
        uint32 registrationBlockNumber = 100;
        bytes memory quorumNumbers = new bytes(1);
        quorumNumbers[0] = bytes1(defaultQuorumNumber);
        _setOperatorWeight(defaultOperator, uint8(quorumNumbers[0]), defaultStake);
        cheats.startPrank(defaultOperator);
        cheats.roll(registrationBlockNumber);
        registryCoordinator.registerOperator(quorumNumbers, defaultSocket, pubkeyRegistrationParams, emptySig);

<<<<<<< HEAD
        _setOperatorWeight(defaultOperator, uint8(quorumNumbers[0]), defaultStake);
=======
        address[] memory operatorsToUpdate = new address[](1);
        operatorsToUpdate[0] = defaultOperator;
>>>>>>> 3a2b3b63

        registryCoordinator.updateOperators(operatorsToUpdate);
    }

    // @notice tests the `updateOperators` function with a single registered operator as input
    // @dev also sets up return data from the StakeRegistry
    function testFuzz_updateOperators_singleOperator(uint192 registrationBitmap, uint192 mockReturnData) public {
        // filter fuzzed inputs to only valid inputs
        cheats.assume(registrationBitmap != 0);
        mockReturnData = (mockReturnData & registrationBitmap);
        emit log_named_uint("mockReturnData", mockReturnData);

        // register the default operator
        ISignatureUtils.SignatureWithSaltAndExpiry memory emptySig;
        uint32 registrationBlockNumber = 100;
        bytes memory quorumNumbers = BitmapUtils.bitmapToBytesArray(registrationBitmap);
        for (uint256 i = 0; i < quorumNumbers.length; ++i) {
            _setOperatorWeight(defaultOperator, uint8(quorumNumbers[i]), defaultStake);        
        }
        cheats.startPrank(defaultOperator);
        cheats.roll(registrationBlockNumber);
        registryCoordinator.registerOperator(quorumNumbers, defaultSocket, pubkeyRegistrationParams, emptySig);

        address[] memory operatorsToUpdate = new address[](1);
        operatorsToUpdate[0] = defaultOperator;

        uint192 quorumBitmapBefore = registryCoordinator.getCurrentQuorumBitmap(defaultOperatorId);
        assertEq(quorumBitmapBefore, registrationBitmap, "operator bitmap somehow incorrect");

        // make the stake registry return info that the operator should be removed from quorums
        uint192 quorumBitmapToRemove = mockReturnData;
        bytes memory quorumNumbersToRemove = BitmapUtils.bitmapToBytesArray(quorumBitmapToRemove);
        for (uint256 i = 0; i < quorumNumbersToRemove.length; ++i) {
            _setOperatorWeight(defaultOperator, uint8(quorumNumbersToRemove[i]), 0);    
        }
        uint256 expectedQuorumBitmap = BitmapUtils.minus(quorumBitmapBefore, quorumBitmapToRemove);

        registryCoordinator.updateOperators(operatorsToUpdate);
        uint192 quorumBitmapAfter = registryCoordinator.getCurrentQuorumBitmap(defaultOperatorId);
        assertEq(expectedQuorumBitmap, quorumBitmapAfter, "quorum bitmap did not update correctly");
    }

    // @notice tests the `updateOperators` function with a single *un*registered operator as input
    function test_updateOperators_unregisteredOperator() public view {
        address[] memory operatorsToUpdate = new address[](1);
        operatorsToUpdate[0] = defaultOperator;

        // force a staticcall to the `updateOperators` function -- this should *pass* because the call should be a strict no-op!
        (bool success, ) = address(registryCoordinator).staticcall(abi.encodeWithSignature("updateOperators(address[])", operatorsToUpdate));
        require(success, "staticcall failed!");
    }

    function test_updateOperatorsForQuorum_revert_paused() public {
        cheats.prank(pauser);
        registryCoordinator.pause(2 ** PAUSED_UPDATE_OPERATOR);

        address[][] memory operatorsToUpdate = new address[][](1);
        address[] memory operatorArray = new address[](1);
        operatorArray[0] =  defaultOperator;
        operatorsToUpdate[0] = operatorArray;
        bytes memory quorumNumbers = new bytes(1);
        quorumNumbers[0] = bytes1(defaultQuorumNumber);

<<<<<<< HEAD
        for (uint i = 0; i < quorumNumbers.length; i++) {
            _setOperatorWeight(defaultOperator, uint8(quorumNumbers[i]), defaultStake);
        }
=======
        cheats.expectRevert(bytes("Pausable: index is paused"));
        registryCoordinator.updateOperatorsForQuorum(operatorsToUpdate, quorumNumbers);
    }

    function test_updateOperatorsForQuorum_revert_nonexistentQuorum() public {
        _deployMockEigenLayerAndAVS(10);
        bytes memory quorumNumbersNotCreated = new bytes(1);
        quorumNumbersNotCreated[0] = 0x0B;
        address[][] memory operatorsToUpdate = new address[][](1);
>>>>>>> 3a2b3b63

        cheats.prank(defaultOperator);
        cheats.expectRevert("BitmapUtils.orderedBytesArrayToBitmap: bitmap exceeds max value");
        registryCoordinator.updateOperatorsForQuorum(operatorsToUpdate, quorumNumbersNotCreated);
    }

    function test_updateOperatorsForQuorum_revert_inputLengthMismatch() public {
        address[][] memory operatorsToUpdate = new address[][](2);
        bytes memory quorumNumbers = new bytes(1);
        quorumNumbers[0] = bytes1(defaultQuorumNumber);

        cheats.expectRevert(bytes("RegistryCoordinator.updateOperatorsForQuorum: input length mismatch"));
        registryCoordinator.updateOperatorsForQuorum(operatorsToUpdate, quorumNumbers);
    }

    function test_updateOperatorsForQuorum_revert_incorrectNumberOfOperators() public {
        address[][] memory operatorsToUpdate = new address[][](1);
        address[] memory operatorArray = new address[](1);
        operatorArray[0] =  defaultOperator;
        operatorsToUpdate[0] = operatorArray;
        bytes memory quorumNumbers = new bytes(1);
        quorumNumbers[0] = bytes1(defaultQuorumNumber);

        cheats.expectRevert(bytes("RegistryCoordinator.updateOperatorsForQuorum: number of updated operators does not match quorum total"));
        registryCoordinator.updateOperatorsForQuorum(operatorsToUpdate, quorumNumbers);
    }

    function test_updateOperatorsForQuorum_revert_unregisteredOperator() public {
        // register the default operator
        ISignatureUtils.SignatureWithSaltAndExpiry memory emptySig;
        uint32 registrationBlockNumber = 100;
        bytes memory quorumNumbers = new bytes(1);
        quorumNumbers[0] = bytes1(defaultQuorumNumber);
        _setOperatorWeight(defaultOperator, uint8(quorumNumbers[0]), defaultStake);
        cheats.startPrank(defaultOperator);
        cheats.roll(registrationBlockNumber);
        registryCoordinator.registerOperator(quorumNumbers, defaultSocket, pubkeyRegistrationParams, emptySig);

<<<<<<< HEAD
        _setOperatorWeight(defaultOperator, uint8(quorumNumbers[0]), defaultStake);
=======
        address[][] memory operatorsToUpdate = new address[][](1);
        address[] memory operatorArray = new address[](1);
        // use an unregistered operator address as input
        operatorArray[0] =  _incrementAddress(defaultOperator, 1);
        operatorsToUpdate[0] = operatorArray;
>>>>>>> 3a2b3b63

        cheats.expectRevert(bytes("RegistryCoordinator.updateOperatorsForQuorum: operator not in quorum"));
        registryCoordinator.updateOperatorsForQuorum(operatorsToUpdate, quorumNumbers);
    }

    // note: there is not an explicit check for duplicates, as checking for explicit ordering covers this
    function test_updateOperatorsForQuorum_revert_duplicateOperator(uint256 pseudoRandomNumber) public {
        // register 2 operators
        uint32 numOperators = 2;
        uint32 registrationBlockNumber = 200;
        bytes memory quorumNumbers = new bytes(1);
        quorumNumbers[0] = bytes1(defaultQuorumNumber);
        uint256 quorumBitmap = BitmapUtils.orderedBytesArrayToBitmap(quorumNumbers);
        cheats.roll(registrationBlockNumber);
        for (uint i = 0; i < numOperators; i++) {
            BN254.G1Point memory pubKey = BN254.hashToG1(keccak256(abi.encodePacked(pseudoRandomNumber, i)));
            address operator = _incrementAddress(defaultOperator, i);
            
            _registerOperatorWithCoordinator(operator, quorumBitmap, pubKey);
        }

        address[][] memory operatorsToUpdate = new address[][](1);
        address[] memory operatorArray = new address[](2);
        // use the same operator address twice as input
        operatorArray[0] =  defaultOperator;
        operatorArray[1] =  defaultOperator;
        operatorsToUpdate[0] = operatorArray;

        // note: there is not an explicit check for duplicates, as checking for explicit ordering covers this
        cheats.expectRevert(bytes("RegistryCoordinator.updateOperatorsForQuorum: operators array must be sorted in ascending address order"));
        registryCoordinator.updateOperatorsForQuorum(operatorsToUpdate, quorumNumbers);
    }

    function test_updateOperatorsForQuorum_revert_incorrectListOrder(uint256 pseudoRandomNumber) public {
        // register 2 operators
        uint32 numOperators = 2;
        uint32 registrationBlockNumber = 200;
        bytes memory quorumNumbers = new bytes(1);
        quorumNumbers[0] = bytes1(defaultQuorumNumber);
        uint256 quorumBitmap = BitmapUtils.orderedBytesArrayToBitmap(quorumNumbers);
        cheats.roll(registrationBlockNumber);
        for (uint i = 0; i < numOperators; i++) {
            BN254.G1Point memory pubKey = BN254.hashToG1(keccak256(abi.encodePacked(pseudoRandomNumber, i)));
            address operator = _incrementAddress(defaultOperator, i);
            
            _registerOperatorWithCoordinator(operator, quorumBitmap, pubKey);
        }

        address[][] memory operatorsToUpdate = new address[][](1);
        address[] memory operatorArray = new address[](2);
        // order the operator addresses in descending order, instead of ascending order
        operatorArray[0] =  _incrementAddress(defaultOperator, 1);
        operatorArray[1] =  defaultOperator;
        operatorsToUpdate[0] = operatorArray;

        cheats.expectRevert(bytes("RegistryCoordinator.updateOperatorsForQuorum: operators array must be sorted in ascending address order"));
        registryCoordinator.updateOperatorsForQuorum(operatorsToUpdate, quorumNumbers);
    }

    function test_updateOperatorsForQuorum_singleOperator() public {
        // register the default operator
        ISignatureUtils.SignatureWithSaltAndExpiry memory emptySig;
        uint32 registrationBlockNumber = 100;
        bytes memory quorumNumbers = new bytes(1);
        quorumNumbers[0] = bytes1(defaultQuorumNumber);
        _setOperatorWeight(defaultOperator, uint8(quorumNumbers[0]), defaultStake);
        cheats.startPrank(defaultOperator);
        cheats.roll(registrationBlockNumber);
        registryCoordinator.registerOperator(quorumNumbers, defaultSocket, pubkeyRegistrationParams, emptySig);

        address[][] memory operatorsToUpdate = new address[][](1);
        address[] memory operatorArray = new address[](1);
        operatorArray[0] =  defaultOperator;
        operatorsToUpdate[0] = operatorArray;

        uint256 quorumUpdateBlockNumberBefore = registryCoordinator.quorumUpdateBlockNumber(defaultQuorumNumber);
        require(quorumUpdateBlockNumberBefore != block.number, "bad test setup!");

        cheats.expectEmit(true, true, true, true, address(registryCoordinator));
        emit QuorumBlockNumberUpdated(defaultQuorumNumber, block.number);
        registryCoordinator.updateOperatorsForQuorum(operatorsToUpdate, quorumNumbers);

        uint256 quorumUpdateBlockNumberAfter = registryCoordinator.quorumUpdateBlockNumber(defaultQuorumNumber);
        assertEq(quorumUpdateBlockNumberAfter, block.number, "quorumUpdateBlockNumber not set correctly");
    }

    function test_updateOperatorsForQuorum_twoOperators(uint256 pseudoRandomNumber) public {
        // register 2 operators
        uint32 numOperators = 2;
        uint32 registrationBlockNumber = 200;
        bytes memory quorumNumbers = new bytes(1);
        quorumNumbers[0] = bytes1(defaultQuorumNumber);
        uint256 quorumBitmap = BitmapUtils.orderedBytesArrayToBitmap(quorumNumbers);
        cheats.roll(registrationBlockNumber);
        for (uint i = 0; i < numOperators; i++) {
            BN254.G1Point memory pubKey = BN254.hashToG1(keccak256(abi.encodePacked(pseudoRandomNumber, i)));
            address operator = _incrementAddress(defaultOperator, i);
            
            _registerOperatorWithCoordinator(operator, quorumBitmap, pubKey);
        }

        address[][] memory operatorsToUpdate = new address[][](1);
        address[] memory operatorArray = new address[](2);
        // order the operator addresses in descending order, instead of ascending order
        operatorArray[0] =  defaultOperator;
        operatorArray[1] =  _incrementAddress(defaultOperator, 1);
        operatorsToUpdate[0] = operatorArray;

        uint256 quorumUpdateBlockNumberBefore = registryCoordinator.quorumUpdateBlockNumber(defaultQuorumNumber);
        require(quorumUpdateBlockNumberBefore != block.number, "bad test setup!");

        cheats.expectEmit(true, true, true, true, address(registryCoordinator));
        emit QuorumBlockNumberUpdated(defaultQuorumNumber, block.number);
        registryCoordinator.updateOperatorsForQuorum(operatorsToUpdate, quorumNumbers);

        uint256 quorumUpdateBlockNumberAfter = registryCoordinator.quorumUpdateBlockNumber(defaultQuorumNumber);
        assertEq(quorumUpdateBlockNumberAfter, block.number, "quorumUpdateBlockNumber not set correctly");
    }

    // @notice tests that the internal `_updateOperatorBitmap` function works as expected, for fuzzed inputs
    function testFuzz_updateOperatorBitmapInternal_noPreviousEntries(uint192 newBitmap) public {
        registryCoordinator._updateOperatorBitmapExternal(defaultOperatorId, newBitmap);
        assertEq(
            keccak256(abi.encode(registryCoordinator.getQuorumBitmapUpdateByIndex(defaultOperatorId, 0))), 
            keccak256(abi.encode(IRegistryCoordinator.QuorumBitmapUpdate({
                quorumBitmap: uint192(newBitmap),
                updateBlockNumber: uint32(block.number),
                nextUpdateBlockNumber: 0
            })))
        );
    }

    // @notice tests that the internal `_updateOperatorBitmap` function works as expected, for fuzzed inputs
    function testFuzz_updateOperatorBitmapInternal_previousEntryInCurrentBlock(uint192 newBitmap) public {
        uint192 pastBitmap = 1;
        testFuzz_updateOperatorBitmapInternal_noPreviousEntries(pastBitmap);

        registryCoordinator._updateOperatorBitmapExternal(defaultOperatorId, newBitmap);
        assertEq(
            keccak256(abi.encode(registryCoordinator.getQuorumBitmapUpdateByIndex(defaultOperatorId, 0))), 
            keccak256(abi.encode(IRegistryCoordinator.QuorumBitmapUpdate({
                quorumBitmap: uint192(newBitmap),
                updateBlockNumber: uint32(block.number),
                nextUpdateBlockNumber: 0
            })))
        );
    }

    // @notice tests that the internal `_updateOperatorBitmap` function works as expected, for fuzzed inputs
    function testFuzz_updateOperatorBitmapInternal_previousEntryInPastBlock(uint192 newBitmap) public {
        uint192 pastBitmap = 1;
        testFuzz_updateOperatorBitmapInternal_noPreviousEntries(pastBitmap);

        // advance the block number
        uint256 previousBlockNumber = block.number;
        cheats.roll(previousBlockNumber + 1);

        registryCoordinator._updateOperatorBitmapExternal(defaultOperatorId, newBitmap);
        assertEq(
            keccak256(abi.encode(registryCoordinator.getQuorumBitmapUpdateByIndex(defaultOperatorId, 0))), 
            keccak256(abi.encode(IRegistryCoordinator.QuorumBitmapUpdate({
                quorumBitmap: uint192(pastBitmap),
                updateBlockNumber: uint32(previousBlockNumber),
                nextUpdateBlockNumber: uint32(block.number)
            })))
        );
        assertEq(
            keccak256(abi.encode(registryCoordinator.getQuorumBitmapUpdateByIndex(defaultOperatorId, 1))), 
            keccak256(abi.encode(IRegistryCoordinator.QuorumBitmapUpdate({
                quorumBitmap: uint192(newBitmap),
                updateBlockNumber: uint32(block.number),
                nextUpdateBlockNumber: 0
            })))
        );
    }
}<|MERGE_RESOLUTION|>--- conflicted
+++ resolved
@@ -299,22 +299,14 @@
         ISignatureUtils.SignatureWithSaltAndExpiry memory emptySig;
         quorumNumbers[0] = bytes1(defaultQuorumNumber);
 
-<<<<<<< HEAD
-        uint96 stakeWeight = _setOperatorWeight(defaultOperator, uint8(quorumNumbers[0]), defaultStake);
-=======
         uint96 actualStake = _setOperatorWeight(defaultOperator, defaultQuorumNumber, defaultStake);
->>>>>>> 3a2b3b63
 
         cheats.expectEmit(true, true, true, true, address(registryCoordinator));
         emit OperatorSocketUpdate(defaultOperatorId, defaultSocket);
         cheats.expectEmit(true, true, true, true, address(blsApkRegistry));
         emit OperatorAddedToQuorums(defaultOperator, quorumNumbers);
         cheats.expectEmit(true, true, true, true, address(stakeRegistry));
-<<<<<<< HEAD
-        emit OperatorStakeUpdate(defaultOperatorId, defaultQuorumNumber, stakeWeight);
-=======
         emit OperatorStakeUpdate(defaultOperatorId, defaultQuorumNumber, actualStake);
->>>>>>> 3a2b3b63
         cheats.expectEmit(true, true, true, true, address(indexRegistry));
         emit QuorumIndexUpdate(defaultOperatorId, defaultQuorumNumber, 0);
 
@@ -353,15 +345,9 @@
         cheats.assume(quorumBitmap != 0);
         bytes memory quorumNumbers = BitmapUtils.bitmapToBytesArray(quorumBitmap);
 
-<<<<<<< HEAD
-        uint96[] memory weights = new uint96[](quorumNumbers.length);
-        for (uint i = 0; i < quorumNumbers.length; i++) {
-            weights[i] = _setOperatorWeight(defaultOperator, uint8(quorumNumbers[i]), defaultStake);
-=======
         uint96 actualStake;
         for (uint i = 0; i < quorumNumbers.length; i++) {
             actualStake = _setOperatorWeight(defaultOperator, uint8(quorumNumbers[i]), defaultStake);
->>>>>>> 3a2b3b63
         }
 
         cheats.expectEmit(true, true, true, true, address(registryCoordinator));
@@ -374,11 +360,7 @@
 
         for (uint i = 0; i < quorumNumbers.length; i++) {
             cheats.expectEmit(true, true, true, true, address(stakeRegistry));
-<<<<<<< HEAD
-            emit OperatorStakeUpdate(defaultOperatorId, uint8(quorumNumbers[i]), weights[i]);
-=======
             emit OperatorStakeUpdate(defaultOperatorId, uint8(quorumNumbers[i]), actualStake);
->>>>>>> 3a2b3b63
         }    
 
         for (uint i = 0; i < quorumNumbers.length; i++) {
@@ -421,11 +403,7 @@
         bytes memory quorumNumbers = new bytes(1);
         quorumNumbers[0] = bytes1(defaultQuorumNumber);
 
-<<<<<<< HEAD
-         _setOperatorWeight(defaultOperator, defaultQuorumNumber, defaultStake);
-=======
         _setOperatorWeight(defaultOperator, uint8(quorumNumbers[0]), defaultStake);
->>>>>>> 3a2b3b63
         cheats.prank(defaultOperator);
         cheats.roll(registrationBlockNumber);
         registryCoordinator.registerOperator(quorumNumbers, defaultSocket, pubkeyRegistrationParams, emptySig);
@@ -433,21 +411,13 @@
         bytes memory newQuorumNumbers = new bytes(1);
         newQuorumNumbers[0] = bytes1(defaultQuorumNumber+1);
 
-<<<<<<< HEAD
-        uint96 stakeWeight = _setOperatorWeight(defaultOperator, uint8(newQuorumNumbers[0]), defaultStake);
-=======
         uint96 actualStake = _setOperatorWeight(defaultOperator, uint8(newQuorumNumbers[0]), defaultStake);
->>>>>>> 3a2b3b63
         cheats.expectEmit(true, true, true, true, address(registryCoordinator));
         emit OperatorSocketUpdate(defaultOperatorId, defaultSocket);
         cheats.expectEmit(true, true, true, true, address(blsApkRegistry));
         emit OperatorAddedToQuorums(defaultOperator, newQuorumNumbers);
         cheats.expectEmit(true, true, true, true, address(stakeRegistry));
-<<<<<<< HEAD
-        emit OperatorStakeUpdate(defaultOperatorId, uint8(newQuorumNumbers[0]), stakeWeight);
-=======
         emit OperatorStakeUpdate(defaultOperatorId, uint8(newQuorumNumbers[0]), actualStake);
->>>>>>> 3a2b3b63
         cheats.expectEmit(true, true, true, true, address(indexRegistry));
         emit QuorumIndexUpdate(defaultOperatorId, uint8(newQuorumNumbers[0]), 0);
         cheats.roll(nextRegistrationBlockNumber);
@@ -1002,27 +972,6 @@
         bytes memory quorumNumbers = new bytes(1);
         quorumNumbers[0] = bytes1(defaultQuorumNumber);
 
-<<<<<<< HEAD
-        uint96 registeringStake = defaultKickBIPsOfOperatorStake * defaultStake;
-        _setOperatorWeight(operatorToRegister, defaultQuorumNumber, registeringStake);
-
-        cheats.roll(registrationBlockNumber);
-        cheats.expectEmit(true, true, true, true, address(registryCoordinator));
-        emit OperatorSocketUpdate(operatorToRegisterId, defaultSocket);
-        cheats.expectEmit(true, true, true, true, address(registryCoordinator));
-        emit OperatorRegistered(operatorToRegister, operatorToRegisterId);
-
-        cheats.expectEmit(true, true, true, true, address(blsApkRegistry));
-        emit OperatorAddedToQuorums(operatorToRegister, quorumNumbers);
-        cheats.expectEmit(true, true, true, false, address(stakeRegistry));
-        emit OperatorStakeUpdate(operatorToRegisterId, defaultQuorumNumber, registeringStake - 1);
-        cheats.expectEmit(true, true, true, true, address(indexRegistry));
-        emit QuorumIndexUpdate(operatorToRegisterId, defaultQuorumNumber, numOperators);
-
-
-        cheats.expectEmit(true, true, true, true, address(registryCoordinator));
-        emit OperatorDeregistered(operatorKickParams[0].operator, operatorToKickId);
-=======
         _setOperatorWeight(defaultOperator, uint8(quorumNumbers[0]), defaultStake);
 
         cheats.roll(registrationBlockNumber);
@@ -1373,14 +1322,21 @@
         _setOperatorWeight(operatorToRegister, defaultQuorumNumber, registeringStake);
 
         cheats.roll(registrationBlockNumber);
+        cheats.expectEmit(true, true, true, true, address(registryCoordinator));
+        emit OperatorSocketUpdate(operatorToRegisterId, defaultSocket);
+        cheats.expectEmit(true, true, true, true, address(registryCoordinator));
+        emit OperatorRegistered(operatorToRegister, operatorToRegisterId);
+
         cheats.expectEmit(true, true, true, true, address(blsApkRegistry));
         emit OperatorAddedToQuorums(operatorToRegister, quorumNumbers);
-        cheats.expectEmit(true, true, true, true, address(stakeRegistry));
-        emit OperatorStakeUpdate(operatorToRegisterId, defaultQuorumNumber, registeringStake);
+        cheats.expectEmit(true, true, true, false, address(stakeRegistry));
+        emit OperatorStakeUpdate(operatorToRegisterId, defaultQuorumNumber, registeringStake - 1);
         cheats.expectEmit(true, true, true, true, address(indexRegistry));
         emit QuorumIndexUpdate(operatorToRegisterId, defaultQuorumNumber, numOperators);
 
->>>>>>> 3a2b3b63
+
+        cheats.expectEmit(true, true, true, true, address(registryCoordinator));
+        emit OperatorDeregistered(operatorKickParams[0].operator, operatorToKickId);
         cheats.expectEmit(true, true, true, true, address(blsApkRegistry));
         emit OperatorRemovedFromQuorums(operatorKickParams[0].operator, quorumNumbers);
         cheats.expectEmit(true, true, true, true, address(stakeRegistry));
@@ -1578,12 +1534,8 @@
         cheats.roll(registrationBlockNumber);
         registryCoordinator.registerOperator(quorumNumbers, defaultSocket, pubkeyRegistrationParams, emptySig);
 
-<<<<<<< HEAD
-        _setOperatorWeight(defaultOperator, uint8(quorumNumbers[0]), defaultStake);
-=======
         address[] memory operatorsToUpdate = new address[](1);
         operatorsToUpdate[0] = defaultOperator;
->>>>>>> 3a2b3b63
 
         registryCoordinator.updateOperators(operatorsToUpdate);
     }
@@ -1647,11 +1599,6 @@
         bytes memory quorumNumbers = new bytes(1);
         quorumNumbers[0] = bytes1(defaultQuorumNumber);
 
-<<<<<<< HEAD
-        for (uint i = 0; i < quorumNumbers.length; i++) {
-            _setOperatorWeight(defaultOperator, uint8(quorumNumbers[i]), defaultStake);
-        }
-=======
         cheats.expectRevert(bytes("Pausable: index is paused"));
         registryCoordinator.updateOperatorsForQuorum(operatorsToUpdate, quorumNumbers);
     }
@@ -1661,7 +1608,6 @@
         bytes memory quorumNumbersNotCreated = new bytes(1);
         quorumNumbersNotCreated[0] = 0x0B;
         address[][] memory operatorsToUpdate = new address[][](1);
->>>>>>> 3a2b3b63
 
         cheats.prank(defaultOperator);
         cheats.expectRevert("BitmapUtils.orderedBytesArrayToBitmap: bitmap exceeds max value");
@@ -1700,15 +1646,11 @@
         cheats.roll(registrationBlockNumber);
         registryCoordinator.registerOperator(quorumNumbers, defaultSocket, pubkeyRegistrationParams, emptySig);
 
-<<<<<<< HEAD
-        _setOperatorWeight(defaultOperator, uint8(quorumNumbers[0]), defaultStake);
-=======
         address[][] memory operatorsToUpdate = new address[][](1);
         address[] memory operatorArray = new address[](1);
         // use an unregistered operator address as input
         operatorArray[0] =  _incrementAddress(defaultOperator, 1);
         operatorsToUpdate[0] = operatorArray;
->>>>>>> 3a2b3b63
 
         cheats.expectRevert(bytes("RegistryCoordinator.updateOperatorsForQuorum: operator not in quorum"));
         registryCoordinator.updateOperatorsForQuorum(operatorsToUpdate, quorumNumbers);
