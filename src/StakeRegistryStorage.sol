--- conflicted
+++ resolved
@@ -56,9 +56,5 @@
 
     // storage gap for upgradeability
     // slither-disable-next-line shadowing-state
-<<<<<<< HEAD
-    uint256[63] private __GAP;
-=======
-    uint256[46] private __GAP;
->>>>>>> 6761d247
+    uint256[45] private __GAP;
 }