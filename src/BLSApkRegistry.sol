--- conflicted
+++ resolved
@@ -254,10 +254,6 @@
          * - blockNumber should be >= the update block number
          * - the next update block number should be either 0 or strictly greater than blockNumber
          */
-<<<<<<< HEAD
-        // TODO - should this fail if quorumApkUpdate.apkHash == 0? This will be the case for the first entry in each quorum
-=======
->>>>>>> dde7c8f5
         require(
             blockNumber >= quorumApkUpdate.updateBlockNumber,
             "BLSApkRegistry._validateApkHashAtBlockNumber: index too recent"
