// SPDX-License-Identifier: BUSL-1.1
pragma solidity =0.8.12;

import {IBLSApkRegistry} from "src/interfaces/IBLSApkRegistry.sol";
import {IStakeRegistry} from "src/interfaces/IStakeRegistry.sol";
import {IIndexRegistry} from "src/interfaces/IIndexRegistry.sol";
<<<<<<< HEAD
=======
import {BN254} from "src/libraries/BN254.sol";
>>>>>>> 7f90be11

/**
 * @title Interface for a contract that coordinates between various registries for an AVS.
 * @author Layr Labs, Inc.
 */
interface IRegistryCoordinator {
    // EVENTS

    /// Emits when an operator is registered
    event OperatorRegistered(address indexed operator, bytes32 indexed operatorId);

    /// Emits when an operator is deregistered
    event OperatorDeregistered(address indexed operator, bytes32 indexed operatorId);

    event OperatorSetParamsUpdated(uint8 indexed quorumNumber, OperatorSetParam operatorSetParams);

    event ChurnApproverUpdated(address prevChurnApprover, address newChurnApprover);

    event EjectorUpdated(address prevEjector, address newEjector);

    /// @notice emitted when all the operators for a quorum are updated at once
    event QuorumBlockNumberUpdated(uint8 indexed quorumNumber, uint256 blocknumber);

    // DATA STRUCTURES
    enum OperatorStatus
    {
        // default is NEVER_REGISTERED
        NEVER_REGISTERED,
        REGISTERED,
        DEREGISTERED
    }

    // STRUCTS

    /**
     * @notice Data structure for storing info on operators
     */
    struct OperatorInfo {
        // the id of the operator, which is likely the keccak256 hash of the operator's public key if using BLSRegistry
        bytes32 operatorId;
        // indicates whether the operator is actively registered for serving the middleware or not
        OperatorStatus status;
    }

    /**
     * @notice Data structure for storing info on quorum bitmap updates where the `quorumBitmap` is the bitmap of the 
     * quorums the operator is registered for starting at (inclusive)`updateBlockNumber` and ending at (exclusive) `nextUpdateBlockNumber`
     * @dev nextUpdateBlockNumber is initialized to 0 for the latest update
     */
    struct QuorumBitmapUpdate {
        uint32 updateBlockNumber;
        uint32 nextUpdateBlockNumber;
        uint192 quorumBitmap;
    }

    /**
     * @notice Data structure for storing operator set params for a given quorum. Specifically the 
     * `maxOperatorCount` is the maximum number of operators that can be registered for the quorum,
     * `kickBIPsOfOperatorStake` is the basis points of a new operator needs to have of an operator they are trying to kick from the quorum,
     * and `kickBIPsOfTotalStake` is the basis points of the total stake of the quorum that an operator needs to be below to be kicked.
     */ 
     struct OperatorSetParam {
        uint32 maxOperatorCount;
        uint16 kickBIPsOfOperatorStake;
        uint16 kickBIPsOfTotalStake;
    }

    /**
     * @notice Data structure for the parameters needed to kick an operator from a quorum with number `quorumNumber`, used during registration churn.
     * `operator` is the address of the operator to kick
     */
    struct OperatorKickParam {
        uint8 quorumNumber;
        address operator;
    }

    /// @notice Returns the operator set params for the given `quorumNumber`
    function getOperatorSetParams(uint8 quorumNumber) external view returns (OperatorSetParam memory);
    /// @notice the Stake registry contract that will keep track of operators' stakes
    function stakeRegistry() external view returns (IStakeRegistry);
    /// @notice the BLS Aggregate Pubkey Registry contract that will keep track of operators' BLS aggregate pubkeys per quorum
    function blsApkRegistry() external view returns (IBLSApkRegistry);
    /// @notice the index Registry contract that will keep track of operators' indexes
    function indexRegistry() external view returns (IIndexRegistry);

    /**
     * @notice Ejects the provided operator from the provided quorums from the AVS
     * @param operator is the operator to eject
     * @param quorumNumbers are the quorum numbers to eject the operator from
     */
    function ejectOperator(
        address operator, 
        bytes calldata quorumNumbers
    ) external;

    /// @notice Returns the number of quorums the registry coordinator has created
    function quorumCount() external view returns (uint8);

    /// @notice Returns the operator struct for the given `operator`
    function getOperator(address operator) external view returns (OperatorInfo memory);

    /// @notice Returns the operatorId for the given `operator`
    function getOperatorId(address operator) external view returns (bytes32);

    /// @notice Returns the operator address for the given `operatorId`
    function getOperatorFromId(bytes32 operatorId) external view returns (address operator);

    /// @notice Returns the status for the given `operator`
    function getOperatorStatus(address operator) external view returns (IRegistryCoordinator.OperatorStatus);

    /// @notice Returns the indices of the quorumBitmaps for the provided `operatorIds` at the given `blockNumber`
    function getQuorumBitmapIndicesAtBlockNumber(uint32 blockNumber, bytes32[] memory operatorIds) external view returns (uint32[] memory);

    /**
     * @notice Returns the quorum bitmap for the given `operatorId` at the given `blockNumber` via the `index`
     * @dev reverts if `index` is incorrect 
     */ 
    function getQuorumBitmapAtBlockNumberByIndex(bytes32 operatorId, uint32 blockNumber, uint256 index) external view returns (uint192);

    /// @notice Returns the `index`th entry in the operator with `operatorId`'s bitmap history
    function getQuorumBitmapUpdateByIndex(bytes32 operatorId, uint256 index) external view returns (QuorumBitmapUpdate memory);

    /// @notice Returns the current quorum bitmap for the given `operatorId`
    function getCurrentQuorumBitmap(bytes32 operatorId) external view returns (uint192);

    /// @notice Returns the length of the quorum bitmap history for the given `operatorId`
    function getQuorumBitmapHistoryLength(bytes32 operatorId) external view returns (uint256);

    /// @notice Returns the registry at the desired index
    function registries(uint256) external view returns (address);

    /// @notice Returns the number of registries
    function numRegistries() external view returns (uint256);

<<<<<<< HEAD
    /// @notice returns the blocknumber the quorum was last updated all at once for all operators
    function quorumUpdateBlockNumber(uint8 quorumNumber) external view returns (uint256);

=======
    /**
     * @notice Returns the message hash that an operator must sign to register their BLS public key.
     * @param operator is the address of the operator registering their BLS public key
     */
    function pubkeyRegistrationMessageHash(address operator) external view returns (BN254.G1Point memory);

    /// @notice returns the blocknumber the quorum was last updated all at once for all operators
    function quorumUpdateBlockNumber(uint8 quorumNumber) external view returns (uint256);

>>>>>>> 7f90be11
    /// @notice The owner of the registry coordinator
    function owner() external view returns (address);
}<|MERGE_RESOLUTION|>--- conflicted
+++ resolved
@@ -4,10 +4,7 @@
 import {IBLSApkRegistry} from "src/interfaces/IBLSApkRegistry.sol";
 import {IStakeRegistry} from "src/interfaces/IStakeRegistry.sol";
 import {IIndexRegistry} from "src/interfaces/IIndexRegistry.sol";
-<<<<<<< HEAD
-=======
 import {BN254} from "src/libraries/BN254.sol";
->>>>>>> 7f90be11
 
 /**
  * @title Interface for a contract that coordinates between various registries for an AVS.
@@ -142,11 +139,6 @@
     /// @notice Returns the number of registries
     function numRegistries() external view returns (uint256);
 
-<<<<<<< HEAD
-    /// @notice returns the blocknumber the quorum was last updated all at once for all operators
-    function quorumUpdateBlockNumber(uint8 quorumNumber) external view returns (uint256);
-
-=======
     /**
      * @notice Returns the message hash that an operator must sign to register their BLS public key.
      * @param operator is the address of the operator registering their BLS public key
@@ -156,7 +148,6 @@
     /// @notice returns the blocknumber the quorum was last updated all at once for all operators
     function quorumUpdateBlockNumber(uint8 quorumNumber) external view returns (uint256);
 
->>>>>>> 7f90be11
     /// @notice The owner of the registry coordinator
     function owner() external view returns (address);
 }