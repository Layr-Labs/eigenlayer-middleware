// SPDX-License-Identifier: BUSL-1.1
pragma solidity ^0.8.12;

import {IPauserRegistry} from "eigenlayer-contracts/src/contracts/interfaces/IPauserRegistry.sol";
import {ISignatureUtils} from "eigenlayer-contracts/src/contracts/interfaces/ISignatureUtils.sol";
import {ISocketUpdater} from "./interfaces/ISocketUpdater.sol";
import {IBLSApkRegistry} from "./interfaces/IBLSApkRegistry.sol";
import {IStakeRegistry} from "./interfaces/IStakeRegistry.sol";
import {IIndexRegistry} from "./interfaces/IIndexRegistry.sol";
import {IServiceManager} from "./interfaces/IServiceManager.sol";
import {IRegistryCoordinator} from "./interfaces/IRegistryCoordinator.sol";

import {EIP1271SignatureUtils} from "eigenlayer-contracts/src/contracts/libraries/EIP1271SignatureUtils.sol";
import {BitmapUtils} from "./libraries/BitmapUtils.sol";
import {BN254} from "./libraries/BN254.sol";

import {OwnableUpgradeable} from "@openzeppelin-upgrades/contracts/access/OwnableUpgradeable.sol";
import {Initializable} from "@openzeppelin-upgrades/contracts/proxy/utils/Initializable.sol";
import {EIP712} from "@openzeppelin/contracts/utils/cryptography/draft-EIP712.sol";

import {Pausable} from "eigenlayer-contracts/src/contracts/permissions/Pausable.sol";
import {RegistryCoordinatorStorage} from "./RegistryCoordinatorStorage.sol";

/**
 * @title A `RegistryCoordinator` that has three registries:
 *      1) a `StakeRegistry` that keeps track of operators' stakes
 *      2) a `BLSApkRegistry` that keeps track of operators' BLS public keys and aggregate BLS public keys for each quorum
 *      3) an `IndexRegistry` that keeps track of an ordered list of operators for each quorum
 * 
 * @author Layr Labs, Inc.
 */
contract RegistryCoordinator is 
    EIP712, 
    Initializable, 
    Pausable,
    OwnableUpgradeable,
    RegistryCoordinatorStorage, 
    ISocketUpdater, 
    ISignatureUtils
{
    using BitmapUtils for *;
    using BN254 for BN254.G1Point;

    modifier onlyEjector {
        require(msg.sender == ejector, "RegistryCoordinator.onlyEjector: caller is not the ejector");
        _;
    }

    /// @dev Checks that `quorumNumber` corresponds to a quorum that has been created
    /// via `initialize` or `createQuorum`
    modifier quorumExists(uint8 quorumNumber) {
        require(
            quorumNumber < quorumCount, 
            "RegistryCoordinator.quorumExists: quorum does not exist"
        );
        _;
    }

    constructor(
        IServiceManager _serviceManager,
        IStakeRegistry _stakeRegistry,
        IBLSApkRegistry _blsApkRegistry,
        IIndexRegistry _indexRegistry
    ) 
        RegistryCoordinatorStorage(_serviceManager, _stakeRegistry, _blsApkRegistry, _indexRegistry)
        EIP712("AVSRegistryCoordinator", "v0.0.1") 
    {
        _disableInitializers();
    }

    /**
     * @param _initialOwner will hold the owner role
     * @param _churnApprover will hold the churnApprover role, which authorizes registering with churn
     * @param _ejector will hold the ejector role, which can force-eject operators from quorums
     * @param _pauserRegistry a registry of addresses that can pause the contract
     * @param _initialPausedStatus pause status after calling initialize
     * Config for initial quorums (see `createQuorum`):
     * @param _operatorSetParams max operator count and operator churn parameters
     * @param _minimumStakes minimum stake weight to allow an operator to register
     * @param _strategyParams which Strategies/multipliers a quorum considers when calculating stake weight
     */
    function initialize(
        address _initialOwner,
        address _churnApprover,
        address _ejector,
        IPauserRegistry _pauserRegistry,
        uint256 _initialPausedStatus,
        OperatorSetParam[] memory _operatorSetParams,
        uint96[] memory _minimumStakes,
        IStakeRegistry.StrategyParams[][] memory _strategyParams
    ) external initializer {
        require(
            _operatorSetParams.length == _minimumStakes.length && _minimumStakes.length == _strategyParams.length,
            "RegistryCoordinator.initialize: input length mismatch"
        );
        
        // Initialize roles
        _transferOwnership(_initialOwner);
        _initializePauser(_pauserRegistry, _initialPausedStatus);
        _setChurnApprover(_churnApprover);
        _setEjector(_ejector);

        // Add registry contracts to the registries array
        registries.push(address(stakeRegistry));
        registries.push(address(blsApkRegistry));
        registries.push(address(indexRegistry));

        // Create quorums
        for (uint256 i = 0; i < _operatorSetParams.length; i++) {
            _createQuorum(_operatorSetParams[i], _minimumStakes[i], _strategyParams[i]);
        }
    }

    /*******************************************************************************
                            EXTERNAL FUNCTIONS 
    *******************************************************************************/

    /**
     * @notice Registers msg.sender as an operator for one or more quorums. If any quorum exceeds its maximum
     * operator capacity after the operator is registered, this method will fail.
     * @param quorumNumbers is an ordered byte array containing the quorum numbers being registered for
     * @param socket is the socket of the operator (typically an IP address)
     * @param params contains the G1 & G2 public keys of the operator, and a signature proving their ownership
     * @param operatorSignature is the signature of the operator used by the AVS to register the operator in the delegation manager
     * @dev `params` is ignored if the caller has previously registered a public key
     * @dev `operatorSignature` is ignored if the operator's status is already REGISTERED
     */
    function registerOperator(
        bytes calldata quorumNumbers,
        string calldata socket,
        IBLSApkRegistry.PubkeyRegistrationParams calldata params,
        SignatureWithSaltAndExpiry memory operatorSignature
    ) external onlyWhenNotPaused(PAUSED_REGISTER_OPERATOR) {
        /**
         * If the operator has NEVER registered a pubkey before, use `params` to register
         * their pubkey in blsApkRegistry
         *
         * If the operator HAS registered a pubkey, `params` is ignored and the pubkey hash
         * (operatorId) is fetched instead
         */
        bytes32 operatorId = _getOrCreateOperatorId(msg.sender, params);

        // Register the operator in each of the registry contracts and update the operator's
        // quorum bitmap and registration status
        uint32[] memory numOperatorsPerQuorum = _registerOperator({
            operator: msg.sender, 
            operatorId: operatorId,
            quorumNumbers: quorumNumbers, 
            socket: socket,
            operatorSignature: operatorSignature
        }).numOperatorsPerQuorum;

        // For each quorum, validate that the new operator count does not exceed the maximum
        // (If it does, an operator needs to be replaced -- see `registerOperatorWithChurn`)
        for (uint256 i = 0; i < quorumNumbers.length; i++) {
            uint8 quorumNumber = uint8(quorumNumbers[i]);

            require(
                numOperatorsPerQuorum[i] <= _quorumParams[quorumNumber].maxOperatorCount,
                "RegistryCoordinator.registerOperator: operator count exceeds maximum"
            );
        }
    }

    /**
     * @notice Registers msg.sender as an operator for one or more quorums. If any quorum reaches its maximum operator
     * capacity, `operatorKickParams` is used to replace an old operator with the new one.
     * @param quorumNumbers is an ordered byte array containing the quorum numbers being registered for
     * @param params contains the G1 & G2 public keys of the operator, and a signature proving their ownership
     * @param operatorKickParams used to determine which operator is removed to maintain quorum capacity as the
     * operator registers for quorums
     * @param churnApproverSignature is the signature of the churnApprover over the `operatorKickParams`
     * @param operatorSignature is the signature of the operator used by the AVS to register the operator in the delegation manager
     * @dev `params` is ignored if the caller has previously registered a public key
     * @dev `operatorSignature` is ignored if the operator's status is already REGISTERED
     */
    function registerOperatorWithChurn(
        bytes calldata quorumNumbers, 
        string calldata socket,
        IBLSApkRegistry.PubkeyRegistrationParams calldata params,
        OperatorKickParam[] calldata operatorKickParams,
        SignatureWithSaltAndExpiry memory churnApproverSignature,
        SignatureWithSaltAndExpiry memory operatorSignature
    ) external onlyWhenNotPaused(PAUSED_REGISTER_OPERATOR) {
        require(operatorKickParams.length == quorumNumbers.length, "RegistryCoordinator.registerOperatorWithChurn: input length mismatch");
        
        /**
         * If the operator has NEVER registered a pubkey before, use `params` to register
         * their pubkey in blsApkRegistry
         *
         * If the operator HAS registered a pubkey, `params` is ignored and the pubkey hash
         * (operatorId) is fetched instead
         */
        bytes32 operatorId = _getOrCreateOperatorId(msg.sender, params);

        // Verify the churn approver's signature for the registering operator and kick params
        _verifyChurnApproverSignature({
            registeringOperator: msg.sender,
            registeringOperatorId: operatorId,
            operatorKickParams: operatorKickParams,
            churnApproverSignature: churnApproverSignature
        });

        // Register the operator in each of the registry contracts and update the operator's
        // quorum bitmap and registration status
        RegisterResults memory results = _registerOperator({
            operator: msg.sender,
            operatorId: operatorId,
            quorumNumbers: quorumNumbers,
            socket: socket,
            operatorSignature: operatorSignature
        });

        // Check that each quorum's operator count is below the configured maximum. If the max
        // is exceeded, use `operatorKickParams` to deregister an existing operator to make space
        for (uint256 i = 0; i < quorumNumbers.length; i++) {
            OperatorSetParam memory operatorSetParams = _quorumParams[uint8(quorumNumbers[i])];
            
            /**
             * If the new operator count for any quorum exceeds the maximum, validate
             * that churn can be performed, then deregister the specified operator
             */
            if (results.numOperatorsPerQuorum[i] > operatorSetParams.maxOperatorCount) {
                _validateChurn({
                    quorumNumber: uint8(quorumNumbers[i]),
                    totalQuorumStake: results.totalStakes[i],
                    newOperator: msg.sender,
                    newOperatorStake: results.operatorStakes[i],
                    kickParams: operatorKickParams[i],
                    setParams: operatorSetParams
                });

                _deregisterOperator(operatorKickParams[i].operator, quorumNumbers[i:i+1]);
            }
        }
    }

    /**
     * @notice Deregisters the caller from one or more quorums
     * @param quorumNumbers is an ordered byte array containing the quorum numbers being deregistered from
     */
    function deregisterOperator(
        bytes calldata quorumNumbers
    ) external onlyWhenNotPaused(PAUSED_DEREGISTER_OPERATOR) {
        _deregisterOperator({
            operator: msg.sender, 
            quorumNumbers: quorumNumbers
        });
    }

    /**
     * @notice Updates the StakeRegistry's view of one or more operators' stakes. If any operator
     * is found to be below the minimum stake for the quorum, they are deregistered.
     * @dev stakes are queried from the Eigenlayer core DelegationManager contract
     * @param operators a list of operator addresses to update
     */
    function updateOperators(address[] calldata operators) external onlyWhenNotPaused(PAUSED_UPDATE_OPERATOR) {
        for (uint256 i = 0; i < operators.length; i++) {
            address operator = operators[i];
            OperatorInfo memory operatorInfo = _operatorInfo[operator];
            bytes32 operatorId = operatorInfo.operatorId;

            // Update the operator's stake for their active quorums
            uint192 currentBitmap = _currentOperatorBitmap(operatorId);
            bytes memory quorumsToUpdate = BitmapUtils.bitmapToBytesArray(currentBitmap);
            _updateOperator(operator, operatorInfo, quorumsToUpdate);
        }
    }

    /**
     * @notice For each quorum in `quorumNumbers`, updates the StakeRegistry's view of ALL its registered operators' stakes.
     * Each quorum's `quorumUpdateBlockNumber` is also updated, which tracks the most recent block number when ALL registered
     * operators were updated.
     * @dev stakes are queried from the Eigenlayer core DelegationManager contract
     * @param operatorsPerQuorum for each quorum in `quorumNumbers`, this has a corresponding list of operators to update.
     * @dev Each list of operator addresses MUST be sorted in ascending order
     * @dev Each list of operator addresses MUST represent the entire list of registered operators for the corresponding quorum
     * @param quorumNumbers is an ordered byte array containing the quorum numbers being updated
     * @dev invariant: Each list of `operatorsPerQuorum` MUST be a sorted version of `IndexRegistry.getOperatorListAtBlockNumber`
     * for the corresponding quorum.
     * @dev note on race condition: if an operator registers/deregisters for any quorum in `quorumNumbers` after a txn to 
     * this method is broadcast (but before it is executed), the method will fail
     */
    function updateOperatorsForQuorum(
        address[][] calldata operatorsPerQuorum,
        bytes calldata quorumNumbers
    ) external onlyWhenNotPaused(PAUSED_UPDATE_OPERATOR) {
        // Input validation 
        // - all quorums should exist (checked against `quorumCount` in orderedBytesArrayToBitmap)
        // - there should be no duplicates in `quorumNumbers`
        // - there should be one list of operators per quorum
        uint192 quorumBitmap = uint192(BitmapUtils.orderedBytesArrayToBitmap(quorumNumbers, quorumCount));
        require(
            operatorsPerQuorum.length == quorumNumbers.length,
            "RegistryCoordinator.updateOperatorsForQuorum: input length mismatch"
        );

        // For each quorum, update ALL registered operators
        for (uint256 i = 0; i < quorumNumbers.length; ++i) {
            uint8 quorumNumber = uint8(quorumNumbers[i]);

            // Ensure we've passed in the correct number of operators for this quorum
            address[] calldata currQuorumOperators = operatorsPerQuorum[i];
            require(
                currQuorumOperators.length == indexRegistry.totalOperatorsForQuorum(quorumNumber),
                "RegistryCoordinator.updateOperatorsForQuorum: number of updated operators does not match quorum total"
            );

            address prevOperatorAddress = address(0);
            // For each operator:
            // - check that they are registered for this quorum
            // - check that their address is strictly greater than the last operator
            // ... then, update their stakes
            for (uint256 j = 0; j < currQuorumOperators.length; ++j) {
                address operator = currQuorumOperators[j];
                
                OperatorInfo memory operatorInfo = _operatorInfo[operator];
                bytes32 operatorId = operatorInfo.operatorId;
                
                {
                    uint192 currentBitmap = _currentOperatorBitmap(operatorId);
                    // Check that the operator is registered
                    require(
                        BitmapUtils.isSet(currentBitmap, quorumNumber),
                        "RegistryCoordinator.updateOperatorsForQuorum: operator not in quorum"
                    );
                    // Prevent duplicate operators
                    require(
                        operator > prevOperatorAddress,
                        "RegistryCoordinator.updateOperatorsForQuorum: operators array must be sorted in ascending address order"
                    );
                }
                
                // Update the operator
                _updateOperator(operator, operatorInfo, quorumNumbers[i:i+1]);
                prevOperatorAddress = operator;
            }

            // Update timestamp that all operators in quorum have been updated all at once
            quorumUpdateBlockNumber[quorumNumber] = block.number;
            emit QuorumBlockNumberUpdated(quorumNumber, block.number);
        }
    }

    /**
     * @notice Updates the socket of the msg.sender given they are a registered operator
     * @param socket is the new socket of the operator
     */
    function updateSocket(string memory socket) external {
        require(_operatorInfo[msg.sender].status == OperatorStatus.REGISTERED, "RegistryCoordinator.updateSocket: operator is not registered");
        emit OperatorSocketUpdate(_operatorInfo[msg.sender].operatorId, socket);
    }

    /*******************************************************************************
                            EXTERNAL FUNCTIONS - EJECTOR
    *******************************************************************************/

    /**
     * @notice Forcibly deregisters an operator from one or more quorums
     * @param operator the operator to eject
     * @param quorumNumbers the quorum numbers to eject the operator from
     * @dev possible race condition if prior to being ejected for a set of quorums the operator self deregisters from a subset
     */
    function ejectOperator(
        address operator, 
        bytes calldata quorumNumbers
    ) external onlyEjector {
        lastEjectionTimestamp[operator] = block.timestamp;

        OperatorInfo storage operatorInfo = _operatorInfo[operator];
        bytes32 operatorId = operatorInfo.operatorId;
        uint192 quorumsToRemove = uint192(BitmapUtils.orderedBytesArrayToBitmap(quorumNumbers, quorumCount));
        uint192 currentBitmap = _currentOperatorBitmap(operatorId);
        if(
            operatorInfo.status == OperatorStatus.REGISTERED && 
            !quorumsToRemove.isEmpty() &&
            quorumsToRemove.isSubsetOf(currentBitmap) 
        ){
            _deregisterOperator({
                operator: operator, 
                quorumNumbers: quorumNumbers
            });
        }
    }

    /*******************************************************************************
                            EXTERNAL FUNCTIONS - OWNER
    *******************************************************************************/

    /**
     * @notice Creates a quorum and initializes it in each registry contract
     * @param operatorSetParams configures the quorum's max operator count and churn parameters
     * @param minimumStake sets the minimum stake required for an operator to register or remain
     * registered
     * @param strategyParams a list of strategies and multipliers used by the StakeRegistry to
     * calculate an operator's stake weight for the quorum
     */
    function createQuorum(
        OperatorSetParam memory operatorSetParams,
        uint96 minimumStake,
        IStakeRegistry.StrategyParams[] memory strategyParams
    ) external virtual onlyOwner {
        _createQuorum(operatorSetParams, minimumStake, strategyParams);
    }

    /**
     * @notice Updates an existing quorum's configuration with a new max operator count
     * and operator churn parameters
     * @param quorumNumber the quorum number to update
     * @param operatorSetParams the new config
     * @dev only callable by the owner
     */
    function setOperatorSetParams(
        uint8 quorumNumber, 
        OperatorSetParam memory operatorSetParams
    ) external onlyOwner quorumExists(quorumNumber) {
        _setOperatorSetParams(quorumNumber, operatorSetParams);
    }

    /**
     * @notice Sets the churnApprover, which approves operator registration with churn
     * (see `registerOperatorWithChurn`)
     * @param _churnApprover the new churn approver
     * @dev only callable by the owner
     */
    function setChurnApprover(address _churnApprover) external onlyOwner {
        _setChurnApprover(_churnApprover);
    }

    /**
     * @notice Sets the ejector, which can force-deregister operators from quorums
     * @param _ejector the new ejector
     * @dev only callable by the owner
     */
    function setEjector(address _ejector) external onlyOwner {
        _setEjector(_ejector);
    }

    /**
     * @notice Sets the ejection cooldown, which is the time an operator must wait in 
     * seconds afer ejection before registering for any quorum
     * @param _ejectionCooldown the new ejection cooldown in seconds
     * @dev only callable by the owner
     */
    function setEjectionCooldown(uint256 _ejectionCooldown) external onlyOwner {
        ejectionCooldown = _ejectionCooldown;
    }

<<<<<<< HEAD
    /**
     * @notice Sets the deregistration cooldown, which is the time an operator must wait in 
     * seconds after fully deregistering before registering for any quorum
     * @param _deregistrationCooldown the new deregistration cooldown in seconds
     * @dev only callable by the owner
     */
    function setDeregistrationCooldown(uint256 _deregistrationCooldown) external onlyOwner {
        deregistrationCooldown = _deregistrationCooldown;
    }

=======
>>>>>>> 74c86d21
    /*******************************************************************************
                            INTERNAL FUNCTIONS
    *******************************************************************************/

    struct RegisterResults {
        uint32[] numOperatorsPerQuorum;
        uint96[] operatorStakes;
        uint96[] totalStakes;
    }

    /** 
     * @notice Register the operator for one or more quorums. This method updates the
     * operator's quorum bitmap, socket, and status, then registers them with each registry.
     */
    function _registerOperator(
        address operator, 
        bytes32 operatorId,
        bytes calldata quorumNumbers,
        string memory socket,
        SignatureWithSaltAndExpiry memory operatorSignature
    ) internal virtual returns (RegisterResults memory results) {
        /**
         * Get bitmap of quorums to register for and operator's current bitmap. Validate that:
         * - we're trying to register for at least 1 quorum
         * - the quorums we're registering for exist (checked against `quorumCount` in orderedBytesArrayToBitmap)
         * - the operator is not currently registered for any quorums we're registering for
         * Then, calculate the operator's new bitmap after registration
         */
        uint192 quorumsToAdd = uint192(BitmapUtils.orderedBytesArrayToBitmap(quorumNumbers, quorumCount));
        uint192 currentBitmap = _currentOperatorBitmap(operatorId);
        require(!quorumsToAdd.isEmpty(), "RegistryCoordinator._registerOperator: bitmap cannot be 0");
        require(quorumsToAdd.noBitsInCommon(currentBitmap), "RegistryCoordinator._registerOperator: operator already registered for some quorums being registered for");
        uint192 newBitmap = uint192(currentBitmap.plus(quorumsToAdd));

<<<<<<< HEAD
        // Check that the operator can reregister 
        require(
            lastEjectionTimestamp[operator] + ejectionCooldown < block.timestamp &&
            lastDeregistrationTimestamp[operator] + deregistrationCooldown < block.timestamp,
            "RegistryCoordinator._registerOperator: operator cannot reregister yet"
        );
=======
        // Check that the operator can reregister if ejected
        require(lastEjectionTimestamp[operator] + ejectionCooldown < block.timestamp, "RegistryCoordinator._registerOperator: operator cannot reregister yet");
>>>>>>> 74c86d21

        /**
         * Update operator's bitmap, socket, and status. Only update operatorInfo if needed:
         * if we're `REGISTERED`, the operatorId and status are already correct.
         */
        _updateOperatorBitmap({
            operatorId: operatorId,
            newBitmap: newBitmap
        });

        emit OperatorSocketUpdate(operatorId, socket);

        // If the operator wasn't registered for any quorums, update their status
        // and register them with this AVS in EigenLayer core (DelegationManager)
        if (_operatorInfo[operator].status != OperatorStatus.REGISTERED) {
            _operatorInfo[operator] = OperatorInfo({
                operatorId: operatorId,
                status: OperatorStatus.REGISTERED
            });

            // Register the operator with the EigenLayer core contracts via this AVS's ServiceManager
            serviceManager.registerOperatorToAVS(operator, operatorSignature);

            emit OperatorRegistered(operator, operatorId);
        }

        // Register the operator with the BLSApkRegistry, StakeRegistry, and IndexRegistry
        blsApkRegistry.registerOperator(operator, quorumNumbers);
        (results.operatorStakes, results.totalStakes) = 
            stakeRegistry.registerOperator(operator, operatorId, quorumNumbers);
        results.numOperatorsPerQuorum = indexRegistry.registerOperator(operatorId, quorumNumbers);

        return results;
    }

    /**
     * @notice Fetches an operator's pubkey hash from the BLSApkRegistry. If the
     * operator has not registered a pubkey, attempts to register a pubkey using
     * `params`
     * @param operator the operator whose pubkey to query from the BLSApkRegistry
     * @param params contains the G1 & G2 public keys of the operator, and a signature proving their ownership
     * @dev `params` can be empty if the operator has already registered a pubkey in the BLSApkRegistry
     */
    function _getOrCreateOperatorId(
        address operator,
        IBLSApkRegistry.PubkeyRegistrationParams calldata params
    ) internal returns (bytes32 operatorId) {
        operatorId = blsApkRegistry.getOperatorId(operator);
        if (operatorId == 0) {
            operatorId = blsApkRegistry.registerBLSPublicKey(operator, params, pubkeyRegistrationMessageHash(operator));
        } else if (_operatorInfo[operator].status == OperatorStatus.DEREGISTERED && 
            params.pubkeyRegistrationSignature.X != 0 &&
            params.pubkeyRegistrationSignature.Y != 0 
        ) {
            operatorId = blsApkRegistry.registerBLSPublicKey(operator, params, pubkeyRegistrationMessageHash(operator));
        }
        return operatorId;
    }

    /**
     * @notice Validates that an incoming operator is eligible to replace an existing
     * operator based on the stake of both
     * @dev In order to churn, the incoming operator needs to have more stake than the
     * existing operator by a proportion given by `kickBIPsOfOperatorStake`
     * @dev In order to be churned out, the existing operator needs to have a proportion
     * of the total quorum stake less than `kickBIPsOfTotalStake`
     * @param quorumNumber `newOperator` is trying to replace an operator in this quorum
     * @param totalQuorumStake the total stake of all operators in the quorum, after the
     * `newOperator` registers
     * @param newOperator the incoming operator
     * @param newOperatorStake the incoming operator's stake
     * @param kickParams the quorum number and existing operator to replace
     * @dev the existing operator's registration to this quorum isn't checked here, but
     * if we attempt to deregister them, this will be checked in `_deregisterOperator`
     * @param setParams config for this quorum containing `kickBIPsX` stake proportions
     * mentioned above
     */
    function _validateChurn(
        uint8 quorumNumber, 
        uint96 totalQuorumStake,
        address newOperator, 
        uint96 newOperatorStake,
        OperatorKickParam memory kickParams, 
        OperatorSetParam memory setParams
    ) internal view {
        address operatorToKick = kickParams.operator;
        bytes32 idToKick = _operatorInfo[operatorToKick].operatorId;
        require(newOperator != operatorToKick, "RegistryCoordinator._validateChurn: cannot churn self");
        require(kickParams.quorumNumber == quorumNumber, "RegistryCoordinator._validateChurn: quorumNumber not the same as signed");

        // Get the target operator's stake and check that it is below the kick thresholds
        uint96 operatorToKickStake = stakeRegistry.getCurrentStake(idToKick, quorumNumber);
        require(
            newOperatorStake > _individualKickThreshold(operatorToKickStake, setParams),
            "RegistryCoordinator._validateChurn: incoming operator has insufficient stake for churn"
        );
        require(
            operatorToKickStake < _totalKickThreshold(totalQuorumStake, setParams),
            "RegistryCoordinator._validateChurn: cannot kick operator with more than kickBIPsOfTotalStake"
        );
    }

    /**
     * @dev Deregister the operator from one or more quorums
     * This method updates the operator's quorum bitmap and status, then deregisters
     * the operator with the BLSApkRegistry, IndexRegistry, and StakeRegistry
     */
    function _deregisterOperator(
        address operator, 
        bytes memory quorumNumbers
    ) internal virtual {
        // Fetch the operator's info and ensure they are registered
        OperatorInfo storage operatorInfo = _operatorInfo[operator];
        bytes32 operatorId = operatorInfo.operatorId;
        require(operatorInfo.status == OperatorStatus.REGISTERED, "RegistryCoordinator._deregisterOperator: operator is not registered");
        
        /**
         * Get bitmap of quorums to deregister from and operator's current bitmap. Validate that:
         * - we're trying to deregister from at least 1 quorum
         * - the quorums we're deregistering from exist (checked against `quorumCount` in orderedBytesArrayToBitmap)
         * - the operator is currently registered for any quorums we're trying to deregister from
         * Then, calculate the operator's new bitmap after deregistration
         */
        uint192 quorumsToRemove = uint192(BitmapUtils.orderedBytesArrayToBitmap(quorumNumbers, quorumCount));
        uint192 currentBitmap = _currentOperatorBitmap(operatorId);
        require(!quorumsToRemove.isEmpty(), "RegistryCoordinator._deregisterOperator: bitmap cannot be 0");
        require(quorumsToRemove.isSubsetOf(currentBitmap), "RegistryCoordinator._deregisterOperator: operator is not registered for specified quorums");
        uint192 newBitmap = uint192(currentBitmap.minus(quorumsToRemove));

        // Update operator's bitmap and status
        _updateOperatorBitmap({
            operatorId: operatorId,
            newBitmap: newBitmap
        });

        // If the operator is no longer registered for any quorums, update their status and deregister 
        // them from the AVS via the EigenLayer core contracts
        if (newBitmap.isEmpty()) {
            operatorInfo.status = OperatorStatus.DEREGISTERED;
            lastDeregistrationTimestamp[operator] = block.timestamp;
            serviceManager.deregisterOperatorFromAVS(operator);
            emit OperatorDeregistered(operator, operatorId);
        }

        // Deregister operator with each of the registry contracts
        blsApkRegistry.deregisterOperator(operator, quorumNumbers);
        stakeRegistry.deregisterOperator(operatorId, quorumNumbers);
        indexRegistry.deregisterOperator(operatorId, quorumNumbers);
    }

    /**
     * @notice Updates the StakeRegistry's view of the operator's stake in one or more quorums.
     * For any quorums where the StakeRegistry finds the operator is under the configured minimum
     * stake, `quorumsToRemove` is returned and used to deregister the operator from those quorums
     * @dev does nothing if operator is not registered for any quorums.
     */
    function _updateOperator(
        address operator,
        OperatorInfo memory operatorInfo,
        bytes memory quorumsToUpdate
    ) internal {
        if (operatorInfo.status != OperatorStatus.REGISTERED) {
            return;
        }
        bytes32 operatorId = operatorInfo.operatorId;
        uint192 quorumsToRemove = stakeRegistry.updateOperatorStake(operator, operatorId, quorumsToUpdate);

        if (!quorumsToRemove.isEmpty()) {
            _deregisterOperator({
                operator: operator,
                quorumNumbers: BitmapUtils.bitmapToBytesArray(quorumsToRemove)
            });    
        }
    }

    /**
     * @notice Returns the stake threshold required for an incoming operator to replace an existing operator
     * The incoming operator must have more stake than the return value.
     */
    function _individualKickThreshold(uint96 operatorStake, OperatorSetParam memory setParams) internal pure returns (uint96) {
        return operatorStake * setParams.kickBIPsOfOperatorStake / BIPS_DENOMINATOR;
    }

    /**
     * @notice Returns the total stake threshold required for an operator to remain in a quorum.
     * The operator must have at least the returned stake amount to keep their position.
     */
    function _totalKickThreshold(uint96 totalStake, OperatorSetParam memory setParams) internal pure returns (uint96) {
        return totalStake * setParams.kickBIPsOfTotalStake / BIPS_DENOMINATOR;
    }

    /// @notice verifies churnApprover's signature on operator churn approval and increments the churnApprover nonce
    function _verifyChurnApproverSignature(
        address registeringOperator,
        bytes32 registeringOperatorId, 
        OperatorKickParam[] memory operatorKickParams, 
        SignatureWithSaltAndExpiry memory churnApproverSignature
    ) internal {
        // make sure the salt hasn't been used already
        require(!isChurnApproverSaltUsed[churnApproverSignature.salt], "RegistryCoordinator._verifyChurnApproverSignature: churnApprover salt already used");
        require(churnApproverSignature.expiry >= block.timestamp, "RegistryCoordinator._verifyChurnApproverSignature: churnApprover signature expired");   

        // set salt used to true
        isChurnApproverSaltUsed[churnApproverSignature.salt] = true;    

        // check the churnApprover's signature 
        EIP1271SignatureUtils.checkSignature_EIP1271(
            churnApprover, 
            calculateOperatorChurnApprovalDigestHash(registeringOperator, registeringOperatorId, operatorKickParams, churnApproverSignature.salt, churnApproverSignature.expiry), 
            churnApproverSignature.signature
        );
    }

    /**
     * @notice Creates a quorum and initializes it in each registry contract
     * @param operatorSetParams configures the quorum's max operator count and churn parameters
     * @param minimumStake sets the minimum stake required for an operator to register or remain
     * registered
     * @param strategyParams a list of strategies and multipliers used by the StakeRegistry to
     * calculate an operator's stake weight for the quorum
     */
    function _createQuorum(
        OperatorSetParam memory operatorSetParams,
        uint96 minimumStake,
        IStakeRegistry.StrategyParams[] memory strategyParams
    ) internal {
        // Increment the total quorum count. Fails if we're already at the max
        uint8 prevQuorumCount = quorumCount;
        require(prevQuorumCount < MAX_QUORUM_COUNT, "RegistryCoordinator.createQuorum: max quorums reached");
        quorumCount = prevQuorumCount + 1;
        
        // The previous count is the new quorum's number
        uint8 quorumNumber = prevQuorumCount;

        // Initialize the quorum here and in each registry
        _setOperatorSetParams(quorumNumber, operatorSetParams);
        stakeRegistry.initializeQuorum(quorumNumber, minimumStake, strategyParams);
        indexRegistry.initializeQuorum(quorumNumber);
        blsApkRegistry.initializeQuorum(quorumNumber);
    }

    /**
     * @notice Record an update to an operator's quorum bitmap.
     * @param newBitmap is the most up-to-date set of bitmaps the operator is registered for
     */
    function _updateOperatorBitmap(bytes32 operatorId, uint192 newBitmap) internal {

        uint256 historyLength = _operatorBitmapHistory[operatorId].length;

        if (historyLength == 0) {
            // No prior bitmap history - push our first entry
            _operatorBitmapHistory[operatorId].push(QuorumBitmapUpdate({
                updateBlockNumber: uint32(block.number),
                nextUpdateBlockNumber: 0,
                quorumBitmap: newBitmap
            }));
        } else {
            // We have prior history - fetch our last-recorded update
            QuorumBitmapUpdate storage lastUpdate = _operatorBitmapHistory[operatorId][historyLength - 1];

            /**
             * If the last update was made in the current block, update the entry.
             * Otherwise, push a new entry and update the previous entry's "next" field
             */
            if (lastUpdate.updateBlockNumber == uint32(block.number)) {
                lastUpdate.quorumBitmap = newBitmap;
            } else {
                lastUpdate.nextUpdateBlockNumber = uint32(block.number);
                _operatorBitmapHistory[operatorId].push(QuorumBitmapUpdate({
                    updateBlockNumber: uint32(block.number),
                    nextUpdateBlockNumber: 0,
                    quorumBitmap: newBitmap
                }));
            }
        }
    }

    /// @notice Get the most recent bitmap for the operator, returning an empty bitmap if
    /// the operator is not registered.
    function _currentOperatorBitmap(bytes32 operatorId) internal view returns (uint192) {
        uint256 historyLength = _operatorBitmapHistory[operatorId].length;
        if (historyLength == 0) {
            return 0;
        } else {
            return _operatorBitmapHistory[operatorId][historyLength - 1].quorumBitmap;
        }
    }

    /**
     * @notice Returns the index of the quorumBitmap for the provided `operatorId` at the given `blockNumber`
     * @dev Reverts if the operator had not yet (ever) registered at `blockNumber`
     * @dev This function is designed to find proper inputs to the `getQuorumBitmapAtBlockNumberByIndex` function
     */
    function _getQuorumBitmapIndexAtBlockNumber(
        uint32 blockNumber, 
        bytes32 operatorId
    ) internal view returns (uint32 index) {
        uint256 length = _operatorBitmapHistory[operatorId].length;

        // Traverse the operator's bitmap history in reverse, returning the first index
        // corresponding to an update made before or at `blockNumber`
        for (uint256 i = 0; i < length; i++) {
            index = uint32(length - i - 1);

            if (_operatorBitmapHistory[operatorId][index].updateBlockNumber <= blockNumber) {
                return index;
            }
        }

        revert(
            "RegistryCoordinator.getQuorumBitmapIndexAtBlockNumber: no bitmap update found for operatorId at block number"
        );
    }

    function _setOperatorSetParams(uint8 quorumNumber, OperatorSetParam memory operatorSetParams) internal {
        _quorumParams[quorumNumber] = operatorSetParams;
        emit OperatorSetParamsUpdated(quorumNumber, operatorSetParams);
    }
    
    function _setChurnApprover(address newChurnApprover) internal {
        emit ChurnApproverUpdated(churnApprover, newChurnApprover);
        churnApprover = newChurnApprover;
    }

    function _setEjector(address newEjector) internal {
        emit EjectorUpdated(ejector, newEjector);
        ejector = newEjector;
    }

    /*******************************************************************************
                            VIEW FUNCTIONS
    *******************************************************************************/

    /// @notice Returns the operator set params for the given `quorumNumber`
    function getOperatorSetParams(uint8 quorumNumber) external view returns (OperatorSetParam memory) {
        return _quorumParams[quorumNumber];
    }

    /// @notice Returns the operator struct for the given `operator`
    function getOperator(address operator) external view returns (OperatorInfo memory) {
        return _operatorInfo[operator];
    }

    /// @notice Returns the operatorId for the given `operator`
    function getOperatorId(address operator) external view returns (bytes32) {
        return _operatorInfo[operator].operatorId;
    }

    /// @notice Returns the operator address for the given `operatorId`
    function getOperatorFromId(bytes32 operatorId) external view returns (address) {
        return blsApkRegistry.getOperatorFromPubkeyHash(operatorId);
    }

    /// @notice Returns the status for the given `operator`
    function getOperatorStatus(address operator) external view returns (IRegistryCoordinator.OperatorStatus) {
        return _operatorInfo[operator].status;
    }

    /**
     * @notice Returns the indices of the quorumBitmaps for the provided `operatorIds` at the given `blockNumber`
     * @dev Reverts if any of the `operatorIds` was not (yet) registered at `blockNumber`
     * @dev This function is designed to find proper inputs to the `getQuorumBitmapAtBlockNumberByIndex` function
     */
    function getQuorumBitmapIndicesAtBlockNumber(
        uint32 blockNumber, 
        bytes32[] memory operatorIds
    ) external view returns (uint32[] memory) {
        uint32[] memory indices = new uint32[](operatorIds.length);
        for (uint256 i = 0; i < operatorIds.length; i++) {
            indices[i] = _getQuorumBitmapIndexAtBlockNumber(blockNumber, operatorIds[i]);
        }
        return indices;
    }

    /**
     * @notice Returns the quorum bitmap for the given `operatorId` at the given `blockNumber` via the `index`,
     * reverting if `index` is incorrect
     * @dev This function is meant to be used in concert with `getQuorumBitmapIndicesAtBlockNumber`, which
     * helps off-chain processes to fetch the correct `index` input
     */ 
    function getQuorumBitmapAtBlockNumberByIndex(
        bytes32 operatorId, 
        uint32 blockNumber, 
        uint256 index
    ) external view returns (uint192) {
        QuorumBitmapUpdate memory quorumBitmapUpdate = _operatorBitmapHistory[operatorId][index];
        
        /**
         * Validate that the update is valid for the given blockNumber:
         * - blockNumber should be >= the update block number
         * - the next update block number should be either 0 or strictly greater than blockNumber
         */
        require(
            blockNumber >= quorumBitmapUpdate.updateBlockNumber, 
            "RegistryCoordinator.getQuorumBitmapAtBlockNumberByIndex: quorumBitmapUpdate is from after blockNumber"
        );
        require(
            quorumBitmapUpdate.nextUpdateBlockNumber == 0 || blockNumber < quorumBitmapUpdate.nextUpdateBlockNumber,
            "RegistryCoordinator.getQuorumBitmapAtBlockNumberByIndex: quorumBitmapUpdate is from before blockNumber"
        );

        return quorumBitmapUpdate.quorumBitmap;
    }

    /// @notice Returns the `index`th entry in the operator with `operatorId`'s bitmap history
    function getQuorumBitmapUpdateByIndex(
        bytes32 operatorId, 
        uint256 index
    ) external view returns (QuorumBitmapUpdate memory) {
        return _operatorBitmapHistory[operatorId][index];
    }

    /// @notice Returns the current quorum bitmap for the given `operatorId` or 0 if the operator is not registered for any quorum
    function getCurrentQuorumBitmap(bytes32 operatorId) external view returns (uint192) {
        return _currentOperatorBitmap(operatorId);
    }

    /// @notice Returns the length of the quorum bitmap history for the given `operatorId`
    function getQuorumBitmapHistoryLength(bytes32 operatorId) external view returns (uint256) {
        return _operatorBitmapHistory[operatorId].length;
    }

    /// @notice Returns the number of registries
    function numRegistries() external view returns (uint256) {
        return registries.length;
    }

    /**
     * @notice Public function for the the churnApprover signature hash calculation when operators are being kicked from quorums
     * @param registeringOperatorId The id of the registering operator 
     * @param operatorKickParams The parameters needed to kick the operator from the quorums that have reached their caps
     * @param salt The salt to use for the churnApprover's signature
     * @param expiry The desired expiry time of the churnApprover's signature
     */
    function calculateOperatorChurnApprovalDigestHash(
        address registeringOperator,
        bytes32 registeringOperatorId,
        OperatorKickParam[] memory operatorKickParams,
        bytes32 salt,
        uint256 expiry
    ) public view returns (bytes32) {
        // calculate the digest hash
        return _hashTypedDataV4(keccak256(abi.encode(OPERATOR_CHURN_APPROVAL_TYPEHASH, registeringOperator, registeringOperatorId, operatorKickParams, salt, expiry)));
    }

    /**
     * @notice Returns the message hash that an operator must sign to register their BLS public key.
     * @param operator is the address of the operator registering their BLS public key
     */
    function pubkeyRegistrationMessageHash(address operator) public view returns (BN254.G1Point memory) {
        return BN254.hashToG1(
            _hashTypedDataV4(
                keccak256(abi.encode(PUBKEY_REGISTRATION_TYPEHASH, operator))
            )
        );
    }

    /// @dev need to override function here since its defined in both these contracts
    function owner()
        public
        view
        override(OwnableUpgradeable, IRegistryCoordinator)
        returns (address)
    {
        return OwnableUpgradeable.owner();
    }
}<|MERGE_RESOLUTION|>--- conflicted
+++ resolved
@@ -446,7 +446,6 @@
         ejectionCooldown = _ejectionCooldown;
     }
 
-<<<<<<< HEAD
     /**
      * @notice Sets the deregistration cooldown, which is the time an operator must wait in 
      * seconds after fully deregistering before registering for any quorum
@@ -457,8 +456,6 @@
         deregistrationCooldown = _deregistrationCooldown;
     }
 
-=======
->>>>>>> 74c86d21
     /*******************************************************************************
                             INTERNAL FUNCTIONS
     *******************************************************************************/
@@ -493,17 +490,12 @@
         require(quorumsToAdd.noBitsInCommon(currentBitmap), "RegistryCoordinator._registerOperator: operator already registered for some quorums being registered for");
         uint192 newBitmap = uint192(currentBitmap.plus(quorumsToAdd));
 
-<<<<<<< HEAD
         // Check that the operator can reregister 
         require(
             lastEjectionTimestamp[operator] + ejectionCooldown < block.timestamp &&
             lastDeregistrationTimestamp[operator] + deregistrationCooldown < block.timestamp,
             "RegistryCoordinator._registerOperator: operator cannot reregister yet"
         );
-=======
-        // Check that the operator can reregister if ejected
-        require(lastEjectionTimestamp[operator] + ejectionCooldown < block.timestamp, "RegistryCoordinator._registerOperator: operator cannot reregister yet");
->>>>>>> 74c86d21
 
         /**
          * Update operator's bitmap, socket, and status. Only update operatorInfo if needed:
