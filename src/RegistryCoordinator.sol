// SPDX-License-Identifier: BUSL-1.1
pragma solidity =0.8.12;

import {IPauserRegistry} from "eigenlayer-contracts/src/contracts/interfaces/IPauserRegistry.sol";
import {ISignatureUtils} from "eigenlayer-contracts/src/contracts/interfaces/ISignatureUtils.sol";
import {ISocketUpdater} from "./interfaces/ISocketUpdater.sol";
import {IBLSApkRegistry} from "./interfaces/IBLSApkRegistry.sol";
import {IStakeRegistry} from "./interfaces/IStakeRegistry.sol";
import {IIndexRegistry} from "./interfaces/IIndexRegistry.sol";
import {IServiceManager} from "./interfaces/IServiceManager.sol";
import {IRegistryCoordinator} from "./interfaces/IRegistryCoordinator.sol";

import {EIP1271SignatureUtils} from "eigenlayer-contracts/src/contracts/libraries/EIP1271SignatureUtils.sol";
import {BitmapUtils} from "./libraries/BitmapUtils.sol";
import {BN254} from "./libraries/BN254.sol";

import {OwnableUpgradeable} from "@openzeppelin-upgrades/contracts/access/OwnableUpgradeable.sol";
import {Initializable} from "@openzeppelin-upgrades/contracts/proxy/utils/Initializable.sol";
import {EIP712} from "@openzeppelin/contracts/utils/cryptography/draft-EIP712.sol";

import {Pausable} from "eigenlayer-contracts/src/contracts/permissions/Pausable.sol";
import {RegistryCoordinatorStorage} from "./RegistryCoordinatorStorage.sol";

/**
 * @title A `RegistryCoordinator` that has three registries:
 *      1) a `StakeRegistry` that keeps track of operators' stakes
 *      2) a `BLSApkRegistry` that keeps track of operators' BLS public keys and aggregate BLS public keys for each quorum
 *      3) an `IndexRegistry` that keeps track of an ordered list of operators for each quorum
 * 
 * @author Layr Labs, Inc.
 */
contract RegistryCoordinator is 
    EIP712, 
    Initializable, 
    Pausable,
    OwnableUpgradeable,
    RegistryCoordinatorStorage, 
    ISocketUpdater, 
    ISignatureUtils
{
    using BitmapUtils for *;
    using BN254 for BN254.G1Point;

    modifier onlyEjector {
        require(msg.sender == ejector, "RegistryCoordinator.onlyEjector: caller is not the ejector");
        _;
    }

    /// @dev Checks that `quorumNumber` corresponds to a quorum that has been created
    /// via `initialize` or `createQuorum`
    modifier quorumExists(uint8 quorumNumber) {
        require(
            quorumNumber < quorumCount, 
            "RegistryCoordinator.quorumExists: quorum does not exist"
        );
        _;
    }

    constructor(
        IServiceManager _serviceManager,
        IStakeRegistry _stakeRegistry,
        IBLSApkRegistry _blsApkRegistry,
        IIndexRegistry _indexRegistry
    ) 
        RegistryCoordinatorStorage(_serviceManager, _stakeRegistry, _blsApkRegistry, _indexRegistry)
        EIP712("AVSRegistryCoordinator", "v0.0.1") 
    {
        _disableInitializers();
    }

    /**
     * @param _initialOwner will hold the owner role
     * @param _churnApprover will hold the churnApprover role, which authorizes registering with churn
     * @param _ejector will hold the ejector role, which can force-eject operators from quorums
     * @param _pauserRegistry a registry of addresses that can pause the contract
     * @param _initialPausedStatus pause status after calling initialize
     * Config for initial quorums (see `createQuorum`):
     * @param _operatorSetParams max operator count and operator churn parameters
     * @param _minimumStakes minimum stake weight to allow an operator to register
     * @param _strategyParams which Strategies/multipliers a quorum considers when calculating stake weight
     */
    function initialize(
        address _initialOwner,
        address _churnApprover,
        address _ejector,
        IPauserRegistry _pauserRegistry,
        uint256 _initialPausedStatus,
        OperatorSetParam[] memory _operatorSetParams,
        uint96[] memory _minimumStakes,
        IStakeRegistry.StrategyParams[][] memory _strategyParams
    ) external initializer {
        require(
            _operatorSetParams.length == _minimumStakes.length && _minimumStakes.length == _strategyParams.length,
            "RegistryCoordinator.initialize: input length mismatch"
        );
        
        // Initialize roles
        _transferOwnership(_initialOwner);
        _initializePauser(_pauserRegistry, _initialPausedStatus);
        _setChurnApprover(_churnApprover);
        _setEjector(_ejector);

        // Add registry contracts to the registries array
        registries.push(address(stakeRegistry));
        registries.push(address(blsApkRegistry));
        registries.push(address(indexRegistry));

        // Create quorums
        for (uint256 i = 0; i < _operatorSetParams.length; i++) {
            _createQuorum(_operatorSetParams[i], _minimumStakes[i], _strategyParams[i]);
        }
    }

    /*******************************************************************************
                            EXTERNAL FUNCTIONS 
    *******************************************************************************/

    /**
     * @notice Registers msg.sender as an operator for one or more quorums. If any quorum exceeds its maximum
     * operator capacity after the operator is registered, this method will fail.
     * @param quorumNumbers is an ordered byte array containing the quorum numbers being registered for
     * @param socket is the socket of the operator (typically an IP address)
     * @param params contains the G1 & G2 public keys of the operator, and a signature proving their ownership
     * @param operatorSignature is the signature of the operator used by the AVS to register the operator in the delegation manager
     * @dev `params` is ignored if the caller has previously registered a public key
     * @dev `operatorSignature` is ignored if the operator's status is already REGISTERED
     */
    function registerOperator(
        bytes calldata quorumNumbers,
        string calldata socket,
        IBLSApkRegistry.PubkeyRegistrationParams calldata params,
        SignatureWithSaltAndExpiry memory operatorSignature
    ) external onlyWhenNotPaused(PAUSED_REGISTER_OPERATOR) {
        /**
         * If the operator has NEVER registered a pubkey before, use `params` to register
         * their pubkey in blsApkRegistry
         *
         * If the operator HAS registered a pubkey, `params` is ignored and the pubkey hash
         * (operatorId) is fetched instead
         */
        bytes32 operatorId = _getOrCreateOperatorId(msg.sender, params);

        // Register the operator in each of the registry contracts and update the operator's
        // quorum bitmap and registration status
        uint32[] memory numOperatorsPerQuorum = _registerOperator({
            operator: msg.sender, 
            operatorId: operatorId,
            quorumNumbers: quorumNumbers, 
            socket: socket,
            operatorSignature: operatorSignature
        }).numOperatorsPerQuorum;

        // For each quorum, validate that the new operator count does not exceed the maximum
        // (If it does, an operator needs to be replaced -- see `registerOperatorWithChurn`)
        for (uint256 i = 0; i < quorumNumbers.length; i++) {
            uint8 quorumNumber = uint8(quorumNumbers[i]);

            require(
                numOperatorsPerQuorum[i] <= _quorumParams[quorumNumber].maxOperatorCount,
                "RegistryCoordinator.registerOperator: operator count exceeds maximum"
            );
        }
    }

    /**
     * @notice Registers msg.sender as an operator for one or more quorums. If any quorum reaches its maximum operator
     * capacity, `operatorKickParams` is used to replace an old operator with the new one.
     * @param quorumNumbers is an ordered byte array containing the quorum numbers being registered for
     * @param params contains the G1 & G2 public keys of the operator, and a signature proving their ownership
     * @param operatorKickParams used to determine which operator is removed to maintain quorum capacity as the
     * operator registers for quorums
     * @param churnApproverSignature is the signature of the churnApprover over the `operatorKickParams`
     * @param operatorSignature is the signature of the operator used by the AVS to register the operator in the delegation manager
     * @dev `params` is ignored if the caller has previously registered a public key
     * @dev `operatorSignature` is ignored if the operator's status is already REGISTERED
     */
    function registerOperatorWithChurn(
        bytes calldata quorumNumbers, 
        string calldata socket,
        IBLSApkRegistry.PubkeyRegistrationParams calldata params,
        OperatorKickParam[] calldata operatorKickParams,
        SignatureWithSaltAndExpiry memory churnApproverSignature,
        SignatureWithSaltAndExpiry memory operatorSignature
    ) external onlyWhenNotPaused(PAUSED_REGISTER_OPERATOR) {
        require(operatorKickParams.length == quorumNumbers.length, "RegistryCoordinator.registerOperatorWithChurn: input length mismatch");
        
        /**
         * If the operator has NEVER registered a pubkey before, use `params` to register
         * their pubkey in blsApkRegistry
         *
         * If the operator HAS registered a pubkey, `params` is ignored and the pubkey hash
         * (operatorId) is fetched instead
         */
        bytes32 operatorId = _getOrCreateOperatorId(msg.sender, params);

        // Verify the churn approver's signature for the registering operator and kick params
        _verifyChurnApproverSignature({
            registeringOperatorId: operatorId,
            operatorKickParams: operatorKickParams,
            churnApproverSignature: churnApproverSignature
        });

        // Register the operator in each of the registry contracts and update the operator's
        // quorum bitmap and registration status
        RegisterResults memory results = _registerOperator({
            operator: msg.sender,
            operatorId: operatorId,
            quorumNumbers: quorumNumbers,
            socket: socket,
            operatorSignature: operatorSignature
        });

        // Check that each quorum's operator count is below the configured maximum. If the max
        // is exceeded, use `operatorKickParams` to deregister an existing operator to make space
        for (uint256 i = 0; i < quorumNumbers.length; i++) {
            OperatorSetParam memory operatorSetParams = _quorumParams[uint8(quorumNumbers[i])];
            
            /**
             * If the new operator count for any quorum exceeds the maximum, validate
             * that churn can be performed, then deregister the specified operator
             */
            if (results.numOperatorsPerQuorum[i] > operatorSetParams.maxOperatorCount) {
                _validateChurn({
                    quorumNumber: uint8(quorumNumbers[i]),
                    totalQuorumStake: results.totalStakes[i],
                    newOperator: msg.sender,
                    newOperatorStake: results.operatorStakes[i],
                    kickParams: operatorKickParams[i],
                    setParams: operatorSetParams
                });

                _deregisterOperator(operatorKickParams[i].operator, quorumNumbers[i:i+1]);
            }
        }
    }

    /**
     * @notice Deregisters the caller from one or more quorums
     * @param quorumNumbers is an ordered byte array containing the quorum numbers being deregistered from
     */
    function deregisterOperator(
        bytes calldata quorumNumbers
    ) external onlyWhenNotPaused(PAUSED_DEREGISTER_OPERATOR) {
        _deregisterOperator({
            operator: msg.sender, 
            quorumNumbers: quorumNumbers
        });
    }

    /**
     * @notice Updates the StakeRegistry's view of one or more operators' stakes. If any operator
     * is found to be below the minimum stake for the quorum, they are deregistered.
     * @dev stakes are queried from the Eigenlayer core DelegationManager contract
     * @param operators a list of operator addresses to update
     */
    function updateOperators(address[] calldata operators) external onlyWhenNotPaused(PAUSED_UPDATE_OPERATOR) {
        for (uint256 i = 0; i < operators.length; i++) {
            address operator = operators[i];
            OperatorInfo memory operatorInfo = _operatorInfo[operator];
            bytes32 operatorId = operatorInfo.operatorId;

            // Update the operator's stake for their active quorums
            uint192 currentBitmap = _currentOperatorBitmap(operatorId);
            bytes memory quorumsToUpdate = BitmapUtils.bitmapToBytesArray(currentBitmap);
            _updateOperator(operator, operatorInfo, quorumsToUpdate);
        }
    }

    /**
     * @notice For each quorum in `quorumNumbers`, updates the StakeRegistry's view of ALL its registered operators' stakes.
     * Each quorum's `quorumUpdateBlockNumber` is also updated, which tracks the most recent block number when ALL registered
     * operators were updated.
     * @dev stakes are queried from the Eigenlayer core DelegationManager contract
     * @param operatorsPerQuorum for each quorum in `quorumNumbers`, this has a corresponding list of operators to update.
     * @dev Each list of operator addresses MUST be sorted in ascending order
     * @dev Each list of operator addresses MUST represent the entire list of registered operators for the corresponding quorum
     * @param quorumNumbers is an ordered byte array containing the quorum numbers being updated
     * @dev invariant: Each list of `operatorsPerQuorum` MUST be a sorted version of `IndexRegistry.getOperatorListAtBlockNumber`
     * for the corresponding quorum.
     * @dev note on race condition: if an operator registers/deregisters for any quorum in `quorumNumbers` after a txn to 
     * this method is broadcast (but before it is executed), the method will fail
     */
    function updateOperatorsForQuorum(
        address[][] calldata operatorsPerQuorum,
        bytes calldata quorumNumbers
    ) external onlyWhenNotPaused(PAUSED_UPDATE_OPERATOR) {
        // Input validation 
        // - all quorums should exist
        // - there should be no duplicates in `quorumNumbers`
        // - there should be one list of operators per quorum
        uint192 quorumBitmap = uint192(BitmapUtils.orderedBytesArrayToBitmap(quorumNumbers, quorumCount));
        require(
            _quorumsAllExist(quorumBitmap), 
            "RegistryCoordinator.updateOperatorsForQuorum: some quorums do not exist"
        );
        require(
            operatorsPerQuorum.length == quorumNumbers.length,
            "RegistryCoordinator.updateOperatorsForQuorum: input length mismatch"
        );

        // For each quorum, update ALL registered operators
        for (uint256 i = 0; i < quorumNumbers.length; ++i) {
            uint8 quorumNumber = uint8(quorumNumbers[i]);

            // Ensure we've passed in the correct number of operators for this quorum
            address[] calldata currQuorumOperators = operatorsPerQuorum[i];
            require(
                currQuorumOperators.length == indexRegistry.totalOperatorsForQuorum(quorumNumber),
                "RegistryCoordinator.updateOperatorsForQuorum: number of updated operators does not match quorum total"
            );

            address prevOperatorAddress = address(0);
<<<<<<< HEAD
            stakeRegistry.clearQuorumRoot(quorumNumber);
            // Update stakes for each operator in this quorum
=======
            // For each operator:
            // - check that they are registered for this quorum
            // - check that their address is strictly greater than the last operator
            // ... then, update their stakes
>>>>>>> 6761d247
            for (uint256 j = 0; j < currQuorumOperators.length; ++j) {
                address operator = currQuorumOperators[j];
                
                OperatorInfo memory operatorInfo = _operatorInfo[operator];
                bytes32 operatorId = operatorInfo.operatorId;
                
                {
                    uint192 currentBitmap = _currentOperatorBitmap(operatorId);
                    // Check that the operator is registered
                    require(
                        BitmapUtils.isSet(currentBitmap, quorumNumber),
                        "RegistryCoordinator.updateOperatorsForQuorum: operator not in quorum"
                    );
                    // Prevent duplicate operators
                    require(
                        operator > prevOperatorAddress,
                        "RegistryCoordinator.updateOperatorsForQuorum: operators array must be sorted in ascending address order"
                    );
                }
                
                // Update the operator
                _updateOperator(operator, operatorInfo, quorumNumbers[i:i+1]);
                prevOperatorAddress = operator;
            }

            // Update timestamp that all operators in quorum have been updated all at once
            quorumUpdateBlockNumber[quorumNumber] = block.number;
            emit QuorumBlockNumberUpdated(quorumNumber, block.number);
        }
    }

    /**
     * @notice Updates the socket of the msg.sender given they are a registered operator
     * @param socket is the new socket of the operator
     */
    function updateSocket(string memory socket) external {
        require(_operatorInfo[msg.sender].status == OperatorStatus.REGISTERED, "RegistryCoordinator.updateSocket: operator is not registered");
        emit OperatorSocketUpdate(_operatorInfo[msg.sender].operatorId, socket);
    }

    /*******************************************************************************
                            EXTERNAL FUNCTIONS - EJECTOR
    *******************************************************************************/

    /**
     * @notice Forcibly deregisters an operator from one or more quorums
     * @param operator the operator to eject
     * @param quorumNumbers the quorum numbers to eject the operator from
     */
    function ejectOperator(
        address operator, 
        bytes calldata quorumNumbers
    ) external onlyEjector {
        _deregisterOperator({
            operator: operator, 
            quorumNumbers: quorumNumbers
        });
    }

    /*******************************************************************************
                            EXTERNAL FUNCTIONS - OWNER
    *******************************************************************************/

    /**
     * @notice Creates a quorum and initializes it in each registry contract
     * @param operatorSetParams configures the quorum's max operator count and churn parameters
     * @param minimumStake sets the minimum stake required for an operator to register or remain
     * registered
     * @param strategyParams a list of strategies and multipliers used by the StakeRegistry to
     * calculate an operator's stake weight for the quorum
     */
    function createQuorum(
        OperatorSetParam memory operatorSetParams,
        uint96 minimumStake,
        IStakeRegistry.StrategyParams[] memory strategyParams
    ) external virtual onlyOwner {
        _createQuorum(operatorSetParams, minimumStake, strategyParams);
    }

    /**
     * @notice Updates an existing quorum's configuration with a new max operator count
     * and operator churn parameters
     * @param quorumNumber the quorum number to update
     * @param operatorSetParams the new config
     * @dev only callable by the owner
     */
    function setOperatorSetParams(
        uint8 quorumNumber, 
        OperatorSetParam memory operatorSetParams
    ) external onlyOwner quorumExists(quorumNumber) {
        _setOperatorSetParams(quorumNumber, operatorSetParams);
    }

    /**
     * @notice Sets the churnApprover, which approves operator registration with churn
     * (see `registerOperatorWithChurn`)
     * @param _churnApprover the new churn approver
     * @dev only callable by the owner
     */
    function setChurnApprover(address _churnApprover) external onlyOwner {
        _setChurnApprover(_churnApprover);
    }

    /**
     * @notice Sets the ejector, which can force-deregister operators from quorums
     * @param _ejector the new ejector
     * @dev only callable by the owner
     */
    function setEjector(address _ejector) external onlyOwner {
        _setEjector(_ejector);
    }

    /*******************************************************************************
                            INTERNAL FUNCTIONS
    *******************************************************************************/

    struct RegisterResults {
        uint32[] numOperatorsPerQuorum;
        uint96[] operatorStakes;
        uint96[] totalStakes;
    }

    /** 
     * @notice Register the operator for one or more quorums. This method updates the
     * operator's quorum bitmap, socket, and status, then registers them with each registry.
     */
    function _registerOperator(
        address operator, 
        bytes32 operatorId,
        bytes calldata quorumNumbers,
        string memory socket,
        SignatureWithSaltAndExpiry memory operatorSignature
    ) internal virtual returns (RegisterResults memory results) {
        /**
         * Get bitmap of quorums to register for and operator's current bitmap. Validate that:
         * - we're trying to register for at least 1 quorum
         * - the operator is not currently registered for any quorums we're registering for
         * Then, calculate the operator's new bitmap after registration
         */
        uint192 quorumsToAdd = uint192(BitmapUtils.orderedBytesArrayToBitmap(quorumNumbers, quorumCount));
        uint192 currentBitmap = _currentOperatorBitmap(operatorId);
        require(!quorumsToAdd.isEmpty(), "RegistryCoordinator._registerOperator: bitmap cannot be 0");
        require(_quorumsAllExist(quorumsToAdd), "RegistryCoordinator._registerOperator: some quorums do not exist");
        require(quorumsToAdd.noBitsInCommon(currentBitmap), "RegistryCoordinator._registerOperator: operator already registered for some quorums being registered for");
        uint192 newBitmap = uint192(currentBitmap.plus(quorumsToAdd));

        /**
         * Update operator's bitmap, socket, and status. Only update operatorInfo if needed:
         * if we're `REGISTERED`, the operatorId and status are already correct.
         */
        _updateOperatorBitmap({
            operatorId: operatorId,
            newBitmap: newBitmap
        });

        emit OperatorSocketUpdate(operatorId, socket);

        // If the operator wasn't registered for any quorums, update their status
        // and register them with this AVS in EigenLayer core (DelegationManager)
        if (_operatorInfo[operator].status != OperatorStatus.REGISTERED) {
            _operatorInfo[operator] = OperatorInfo({
                operatorId: operatorId,
                status: OperatorStatus.REGISTERED
            });

            // Register the operator with the EigenLayer core contracts via this AVS's ServiceManager
            serviceManager.registerOperatorToAVS(operator, operatorSignature);

            emit OperatorRegistered(operator, operatorId);
        }

        // Register the operator with the BLSApkRegistry, StakeRegistry, and IndexRegistry
        blsApkRegistry.registerOperator(operator, quorumNumbers);
        (results.operatorStakes, results.totalStakes) = 
            stakeRegistry.registerOperator(operator, operatorId, quorumNumbers);
        results.numOperatorsPerQuorum = indexRegistry.registerOperator(operatorId, quorumNumbers);

        return results;
    }

    /**
     * @notice Fetches an operator's pubkey hash from the BLSApkRegistry. If the
     * operator has not registered a pubkey, attempts to register a pubkey using
     * `params`
     * @param operator the operator whose pubkey to query from the BLSApkRegistry
     * @param params contains the G1 & G2 public keys of the operator, and a signature proving their ownership
     * @dev `params` can be empty if the operator has already registered a pubkey in the BLSApkRegistry
     */
    function _getOrCreateOperatorId(
        address operator,
        IBLSApkRegistry.PubkeyRegistrationParams calldata params
    ) internal returns (bytes32 operatorId) {
        operatorId = blsApkRegistry.getOperatorId(operator);
        if (operatorId == 0) {
            operatorId = blsApkRegistry.registerBLSPublicKey(operator, params, pubkeyRegistrationMessageHash(operator));
        }
        return operatorId;
    }

    /**
     * @notice Validates that an incoming operator is eligible to replace an existing
     * operator based on the stake of both
     * @dev In order to churn, the incoming operator needs to have more stake than the
     * existing operator by a proportion given by `kickBIPsOfOperatorStake`
     * @dev In order to be churned out, the existing operator needs to have a proportion
     * of the total quorum stake less than `kickBIPsOfTotalStake`
     * @param quorumNumber `newOperator` is trying to replace an operator in this quorum
     * @param totalQuorumStake the total stake of all operators in the quorum, after the
     * `newOperator` registers
     * @param newOperator the incoming operator
     * @param newOperatorStake the incoming operator's stake
     * @param kickParams the quorum number and existing operator to replace
     * @dev the existing operator's registration to this quorum isn't checked here, but
     * if we attempt to deregister them, this will be checked in `_deregisterOperator`
     * @param setParams config for this quorum containing `kickBIPsX` stake proportions
     * mentioned above
     */
    function _validateChurn(
        uint8 quorumNumber, 
        uint96 totalQuorumStake,
        address newOperator, 
        uint96 newOperatorStake,
        OperatorKickParam memory kickParams, 
        OperatorSetParam memory setParams
    ) internal view {
        address operatorToKick = kickParams.operator;
        bytes32 idToKick = _operatorInfo[operatorToKick].operatorId;
        require(newOperator != operatorToKick, "RegistryCoordinator._validateChurn: cannot churn self");
        require(kickParams.quorumNumber == quorumNumber, "RegistryCoordinator._validateChurn: quorumNumber not the same as signed");

        // Get the target operator's stake and check that it is below the kick thresholds
        uint96 operatorToKickStake = stakeRegistry.getCurrentStake(idToKick, quorumNumber);
        require(
            newOperatorStake > _individualKickThreshold(operatorToKickStake, setParams),
            "RegistryCoordinator._validateChurn: incoming operator has insufficient stake for churn"
        );
        require(
            operatorToKickStake < _totalKickThreshold(totalQuorumStake, setParams),
            "RegistryCoordinator._validateChurn: cannot kick operator with more than kickBIPsOfTotalStake"
        );
    }

    /**
     * @dev Deregister the operator from one or more quorums
     * This method updates the operator's quorum bitmap and status, then deregisters
     * the operator with the BLSApkRegistry, IndexRegistry, and StakeRegistry
     */
    function _deregisterOperator(
        address operator, 
        bytes memory quorumNumbers
    ) internal virtual {
        // Fetch the operator's info and ensure they are registered
        OperatorInfo storage operatorInfo = _operatorInfo[operator];
        bytes32 operatorId = operatorInfo.operatorId;
        require(operatorInfo.status == OperatorStatus.REGISTERED, "RegistryCoordinator._deregisterOperator: operator is not registered");
        
        /**
         * Get bitmap of quorums to deregister from and operator's current bitmap. Validate that:
         * - we're trying to deregister from at least 1 quorum
         * - the operator is currently registered for any quorums we're trying to deregister from
         * Then, calculate the operator's new bitmap after deregistration
         */
        uint192 quorumsToRemove = uint192(BitmapUtils.orderedBytesArrayToBitmap(quorumNumbers, quorumCount));
        uint192 currentBitmap = _currentOperatorBitmap(operatorId);
        require(!quorumsToRemove.isEmpty(), "RegistryCoordinator._deregisterOperator: bitmap cannot be 0");
        require(_quorumsAllExist(quorumsToRemove), "RegistryCoordinator._deregisterOperator: some quorums do not exist");
        require(quorumsToRemove.isSubsetOf(currentBitmap), "RegistryCoordinator._deregisterOperator: operator is not registered for specified quorums");
        uint192 newBitmap = uint192(currentBitmap.minus(quorumsToRemove));

        // Update operator's bitmap and status
        _updateOperatorBitmap({
            operatorId: operatorId,
            newBitmap: newBitmap
        });

        // If the operator is no longer registered for any quorums, update their status and deregister 
        // them from the AVS via the EigenLayer core contracts
        if (newBitmap.isEmpty()) {
            operatorInfo.status = OperatorStatus.DEREGISTERED;
            serviceManager.deregisterOperatorFromAVS(operator);
            emit OperatorDeregistered(operator, operatorId);
        }

        // Deregister operator with each of the registry contracts
        blsApkRegistry.deregisterOperator(operator, quorumNumbers);
        stakeRegistry.deregisterOperator(operatorId, quorumNumbers);
        indexRegistry.deregisterOperator(operatorId, quorumNumbers);
    }

    /**
     * @notice Updates the StakeRegistry's view of the operator's stake in one or more quorums.
     * For any quorums where the StakeRegistry finds the operator is under the configured minimum
     * stake, `quorumsToRemove` is returned and used to deregister the operator from those quorums
     * @dev does nothing if operator is not registered for any quorums.
     */
    function _updateOperator(
        address operator,
        OperatorInfo memory operatorInfo,
        bytes memory quorumsToUpdate
    ) internal {
        if (operatorInfo.status != OperatorStatus.REGISTERED) {
            return;
        }
        bytes32 operatorId = operatorInfo.operatorId;
        uint192 quorumsToRemove = stakeRegistry.updateOperatorStake(operator, operatorId, quorumsToUpdate);

        if (!quorumsToRemove.isEmpty()) {
            _deregisterOperator({
                operator: operator,
                quorumNumbers: BitmapUtils.bitmapToBytesArray(quorumsToRemove)
            });    
        }
    }

    /**
     * @notice Returns the stake threshold required for an incoming operator to replace an existing operator
     * The incoming operator must have more stake than the return value.
     */
    function _individualKickThreshold(uint96 operatorStake, OperatorSetParam memory setParams) internal pure returns (uint96) {
        return operatorStake * setParams.kickBIPsOfOperatorStake / BIPS_DENOMINATOR;
    }

    /**
     * @notice Returns the total stake threshold required for an operator to remain in a quorum.
     * The operator must have at least the returned stake amount to keep their position.
     */
    function _totalKickThreshold(uint96 totalStake, OperatorSetParam memory setParams) internal pure returns (uint96) {
        return totalStake * setParams.kickBIPsOfTotalStake / BIPS_DENOMINATOR;
    }

    /// @notice verifies churnApprover's signature on operator churn approval and increments the churnApprover nonce
    function _verifyChurnApproverSignature(
        bytes32 registeringOperatorId, 
        OperatorKickParam[] memory operatorKickParams, 
        SignatureWithSaltAndExpiry memory churnApproverSignature
    ) internal {
        // make sure the salt hasn't been used already
        require(!isChurnApproverSaltUsed[churnApproverSignature.salt], "RegistryCoordinator._verifyChurnApproverSignature: churnApprover salt already used");
        require(churnApproverSignature.expiry >= block.timestamp, "RegistryCoordinator._verifyChurnApproverSignature: churnApprover signature expired");   

        // set salt used to true
        isChurnApproverSaltUsed[churnApproverSignature.salt] = true;    

        // check the churnApprover's signature 
        EIP1271SignatureUtils.checkSignature_EIP1271(
            churnApprover, 
            calculateOperatorChurnApprovalDigestHash(registeringOperatorId, operatorKickParams, churnApproverSignature.salt, churnApproverSignature.expiry), 
            churnApproverSignature.signature
        );
    }

    /**
     * @notice Creates a quorum and initializes it in each registry contract
     * @param operatorSetParams configures the quorum's max operator count and churn parameters
     * @param minimumStake sets the minimum stake required for an operator to register or remain
     * registered
     * @param strategyParams a list of strategies and multipliers used by the StakeRegistry to
     * calculate an operator's stake weight for the quorum
     */
    function _createQuorum(
        OperatorSetParam memory operatorSetParams,
        uint96 minimumStake,
        IStakeRegistry.StrategyParams[] memory strategyParams
    ) internal {
        // Increment the total quorum count. Fails if we're already at the max
        uint8 prevQuorumCount = quorumCount;
        require(prevQuorumCount < MAX_QUORUM_COUNT, "RegistryCoordinator.createQuorum: max quorums reached");
        quorumCount = prevQuorumCount + 1;
        
        // The previous count is the new quorum's number
        uint8 quorumNumber = prevQuorumCount;

        // Initialize the quorum here and in each registry
        _setOperatorSetParams(quorumNumber, operatorSetParams);
        stakeRegistry.initializeQuorum(quorumNumber, minimumStake, strategyParams);
        indexRegistry.initializeQuorum(quorumNumber);
        blsApkRegistry.initializeQuorum(quorumNumber);
    }

    /**
     * @notice Record an update to an operator's quorum bitmap.
     * @param newBitmap is the most up-to-date set of bitmaps the operator is registered for
     */
    function _updateOperatorBitmap(bytes32 operatorId, uint192 newBitmap) internal {

        uint256 historyLength = _operatorBitmapHistory[operatorId].length;

        if (historyLength == 0) {
            // No prior bitmap history - push our first entry
            _operatorBitmapHistory[operatorId].push(QuorumBitmapUpdate({
                updateBlockNumber: uint32(block.number),
                nextUpdateBlockNumber: 0,
                quorumBitmap: newBitmap
            }));
        } else {
            // We have prior history - fetch our last-recorded update
            QuorumBitmapUpdate storage lastUpdate = _operatorBitmapHistory[operatorId][historyLength - 1];

            /**
             * If the last update was made in the current block, update the entry.
             * Otherwise, push a new entry and update the previous entry's "next" field
             */
            if (lastUpdate.updateBlockNumber == uint32(block.number)) {
                lastUpdate.quorumBitmap = newBitmap;
            } else {
                lastUpdate.nextUpdateBlockNumber = uint32(block.number);
                _operatorBitmapHistory[operatorId].push(QuorumBitmapUpdate({
                    updateBlockNumber: uint32(block.number),
                    nextUpdateBlockNumber: 0,
                    quorumBitmap: newBitmap
                }));
            }
        }
    }

    /**
     * @notice Returns true iff all of the bits in `quorumBitmap` belong to initialized quorums
     */
     function _quorumsAllExist(uint192 quorumBitmap) internal view returns (bool) {
        uint192 initializedQuorumBitmap = uint192((1 << quorumCount) - 1);
        return quorumBitmap.isSubsetOf(initializedQuorumBitmap);
    }

    /// @notice Get the most recent bitmap for the operator, returning an empty bitmap if
    /// the operator is not registered.
    function _currentOperatorBitmap(bytes32 operatorId) internal view returns (uint192) {
        uint256 historyLength = _operatorBitmapHistory[operatorId].length;
        if (historyLength == 0) {
            return 0;
        } else {
            return _operatorBitmapHistory[operatorId][historyLength - 1].quorumBitmap;
        }
    }

    /**
     * @notice Returns the index of the quorumBitmap for the provided `operatorId` at the given `blockNumber`
     * @dev Reverts if the operator had not yet (ever) registered at `blockNumber`
     * @dev This function is designed to find proper inputs to the `getQuorumBitmapAtBlockNumberByIndex` function
     */
    function _getQuorumBitmapIndexAtBlockNumber(
        uint32 blockNumber, 
        bytes32 operatorId
    ) internal view returns (uint32 index) {
        uint256 length = _operatorBitmapHistory[operatorId].length;

        // Traverse the operator's bitmap history in reverse, returning the first index
        // corresponding to an update made before or at `blockNumber`
        for (uint256 i = 0; i < length; i++) {
            index = uint32(length - i - 1);

            if (_operatorBitmapHistory[operatorId][index].updateBlockNumber <= blockNumber) {
                return index;
            }
        }

        revert(
            "RegistryCoordinator.getQuorumBitmapIndexAtBlockNumber: no bitmap update found for operatorId at block number"
        );
    }

    function _setOperatorSetParams(uint8 quorumNumber, OperatorSetParam memory operatorSetParams) internal {
        _quorumParams[quorumNumber] = operatorSetParams;
        emit OperatorSetParamsUpdated(quorumNumber, operatorSetParams);
    }
    
    function _setChurnApprover(address newChurnApprover) internal {
        emit ChurnApproverUpdated(churnApprover, newChurnApprover);
        churnApprover = newChurnApprover;
    }

    function _setEjector(address newEjector) internal {
        emit EjectorUpdated(ejector, newEjector);
        ejector = newEjector;
    }

    /*******************************************************************************
                            VIEW FUNCTIONS
    *******************************************************************************/

    /// @notice Returns the operator set params for the given `quorumNumber`
    function getOperatorSetParams(uint8 quorumNumber) external view returns (OperatorSetParam memory) {
        return _quorumParams[quorumNumber];
    }

    /// @notice Returns the operator struct for the given `operator`
    function getOperator(address operator) external view returns (OperatorInfo memory) {
        return _operatorInfo[operator];
    }

    /// @notice Returns the operatorId for the given `operator`
    function getOperatorId(address operator) external view returns (bytes32) {
        return _operatorInfo[operator].operatorId;
    }

    /// @notice Returns the operator address for the given `operatorId`
    function getOperatorFromId(bytes32 operatorId) external view returns (address) {
        return blsApkRegistry.getOperatorFromPubkeyHash(operatorId);
    }

    /// @notice Returns the status for the given `operator`
    function getOperatorStatus(address operator) external view returns (IRegistryCoordinator.OperatorStatus) {
        return _operatorInfo[operator].status;
    }

    /**
     * @notice Returns the indices of the quorumBitmaps for the provided `operatorIds` at the given `blockNumber`
     * @dev Reverts if any of the `operatorIds` was not (yet) registered at `blockNumber`
     * @dev This function is designed to find proper inputs to the `getQuorumBitmapAtBlockNumberByIndex` function
     */
    function getQuorumBitmapIndicesAtBlockNumber(
        uint32 blockNumber, 
        bytes32[] memory operatorIds
    ) external view returns (uint32[] memory) {
        uint32[] memory indices = new uint32[](operatorIds.length);
        for (uint256 i = 0; i < operatorIds.length; i++) {
            indices[i] = _getQuorumBitmapIndexAtBlockNumber(blockNumber, operatorIds[i]);
        }
        return indices;
    }

    /**
     * @notice Returns the quorum bitmap for the given `operatorId` at the given `blockNumber` via the `index`,
     * reverting if `index` is incorrect
     * @dev This function is meant to be used in concert with `getQuorumBitmapIndicesAtBlockNumber`, which
     * helps off-chain processes to fetch the correct `index` input
     */ 
    function getQuorumBitmapAtBlockNumberByIndex(
        bytes32 operatorId, 
        uint32 blockNumber, 
        uint256 index
    ) external view returns (uint192) {
        QuorumBitmapUpdate memory quorumBitmapUpdate = _operatorBitmapHistory[operatorId][index];
        
        /**
         * Validate that the update is valid for the given blockNumber:
         * - blockNumber should be >= the update block number
         * - the next update block number should be either 0 or strictly greater than blockNumber
         */
        require(
            blockNumber >= quorumBitmapUpdate.updateBlockNumber, 
            "RegistryCoordinator.getQuorumBitmapAtBlockNumberByIndex: quorumBitmapUpdate is from after blockNumber"
        );
        require(
            quorumBitmapUpdate.nextUpdateBlockNumber == 0 || blockNumber < quorumBitmapUpdate.nextUpdateBlockNumber,
            "RegistryCoordinator.getQuorumBitmapAtBlockNumberByIndex: quorumBitmapUpdate is from before blockNumber"
        );

        return quorumBitmapUpdate.quorumBitmap;
    }

    /// @notice Returns the `index`th entry in the operator with `operatorId`'s bitmap history
    function getQuorumBitmapUpdateByIndex(
        bytes32 operatorId, 
        uint256 index
    ) external view returns (QuorumBitmapUpdate memory) {
        return _operatorBitmapHistory[operatorId][index];
    }

    /// @notice Returns the current quorum bitmap for the given `operatorId` or 0 if the operator is not registered for any quorum
    function getCurrentQuorumBitmap(bytes32 operatorId) external view returns (uint192) {
        return _currentOperatorBitmap(operatorId);
    }

    /// @notice Returns the length of the quorum bitmap history for the given `operatorId`
    function getQuorumBitmapHistoryLength(bytes32 operatorId) external view returns (uint256) {
        return _operatorBitmapHistory[operatorId].length;
    }

    /// @notice Returns the number of registries
    function numRegistries() external view returns (uint256) {
        return registries.length;
    }

    /**
     * @notice Public function for the the churnApprover signature hash calculation when operators are being kicked from quorums
     * @param registeringOperatorId The is of the registering operator 
     * @param operatorKickParams The parameters needed to kick the operator from the quorums that have reached their caps
     * @param salt The salt to use for the churnApprover's signature
     * @param expiry The desired expiry time of the churnApprover's signature
     */
    function calculateOperatorChurnApprovalDigestHash(
        bytes32 registeringOperatorId,
        OperatorKickParam[] memory operatorKickParams,
        bytes32 salt,
        uint256 expiry
    ) public view returns (bytes32) {
        // calculate the digest hash
        return _hashTypedDataV4(keccak256(abi.encode(OPERATOR_CHURN_APPROVAL_TYPEHASH, registeringOperatorId, operatorKickParams, salt, expiry)));
    }

    /**
     * @notice Returns the message hash that an operator must sign to register their BLS public key.
     * @param operator is the address of the operator registering their BLS public key
     */
    function pubkeyRegistrationMessageHash(address operator) public view returns (BN254.G1Point memory) {
        return BN254.hashToG1(
            _hashTypedDataV4(
                keccak256(abi.encode(PUBKEY_REGISTRATION_TYPEHASH, operator))
            )
        );
    }

    /// @dev need to override function here since its defined in both these contracts
    function owner()
        public
        view
        override(OwnableUpgradeable, IRegistryCoordinator)
        returns (address)
    {
        return OwnableUpgradeable.owner();
    }
}<|MERGE_RESOLUTION|>--- conflicted
+++ resolved
@@ -310,15 +310,15 @@
             );
 
             address prevOperatorAddress = address(0);
-<<<<<<< HEAD
+            
+            // clears the quorum root before updating stakes
             stakeRegistry.clearQuorumRoot(quorumNumber);
+            
             // Update stakes for each operator in this quorum
-=======
             // For each operator:
             // - check that they are registered for this quorum
             // - check that their address is strictly greater than the last operator
             // ... then, update their stakes
->>>>>>> 6761d247
             for (uint256 j = 0; j < currQuorumOperators.length; ++j) {
                 address operator = currQuorumOperators[j];
                 
