// SPDX-License-Identifier: BUSL-1.1
pragma solidity =0.8.12;

import {IBLSSignatureChecker} from "src/interfaces/IBLSSignatureChecker.sol";
import {IRegistryCoordinator} from "src/interfaces/IRegistryCoordinator.sol";
import {IBLSApkRegistry} from "src/interfaces/IBLSApkRegistry.sol";
import {IStakeRegistry, IDelegationManager} from "src/interfaces/IStakeRegistry.sol";

import {BitmapUtils} from "src/libraries/BitmapUtils.sol";
import {BN254} from "src/libraries/BN254.sol";

/**
 * @title Used for checking BLS aggregate signatures from the operators of a `BLSRegistry`.
 * @author Layr Labs, Inc.
 * @notice Terms of Service: https://docs.eigenlayer.xyz/overview/terms-of-service
 * @notice This is the contract for checking the validity of aggregate operator signatures.
 */
contract BLSSignatureChecker is IBLSSignatureChecker {
    using BN254 for BN254.G1Point;
    
    // CONSTANTS & IMMUTABLES

    // gas cost of multiplying 2 pairings
    uint256 internal constant PAIRING_EQUALITY_CHECK_GAS = 120000;

    IRegistryCoordinator public immutable registryCoordinator;
    IStakeRegistry public immutable stakeRegistry;
    IBLSApkRegistry public immutable blsApkRegistry;
    IDelegationManager public immutable delegation;
    /// @notice If true, check the staleness of the operator stakes and that its within the delegation withdrawalDelayBlocks window.
    bool public staleStakesForbidden;

    modifier onlyCoordinatorOwner() {
        require(msg.sender == registryCoordinator.owner(), "BLSSignatureChecker.onlyCoordinatorOwner: caller is not the owner of the registryCoordinator");
        _;
    }

    constructor(IRegistryCoordinator _registryCoordinator) {
        registryCoordinator = _registryCoordinator;
        stakeRegistry = _registryCoordinator.stakeRegistry();
        blsApkRegistry = _registryCoordinator.blsApkRegistry();
        delegation = stakeRegistry.delegation();
        
        staleStakesForbidden = true;
    }

    /**
     * RegistryCoordinator owner can either enforce or not that operator stakes are staler
     * than the delegation.withdrawalDelayBlocks() window.
     * @param value to toggle staleStakesForbidden
     */
    function setStaleStakesForbidden(bool value) external onlyCoordinatorOwner {
        staleStakesForbidden = value;
        emit StaleStakesForbiddenUpdate(value);
    }

    struct NonSignerInfo {
        uint256[] quorumBitmaps;
        bytes32[] pubkeyHashes;
    }

    /**
     * @notice This function is called by disperser when it has aggregated all the signatures of the operators
     * that are part of the quorum for a particular taskNumber and is asserting them into onchain. The function
     * checks that the claim for aggregated signatures are valid.
     *
     * The thesis of this procedure entails:
     * - getting the aggregated pubkey of all registered nodes at the time of pre-commit by the
     * disperser (represented by apk in the parameters),
     * - subtracting the pubkeys of all the signers not in the quorum (nonSignerPubkeys) and storing 
     * the output in apk to get aggregated pubkey of all operators that are part of quorum.
     * - use this aggregated pubkey to verify the aggregated signature under BLS scheme.
     * 
     * @dev Before signature verification, the function verifies operator stake information.  This includes ensuring that the provided `referenceBlockNumber`
     * is correct, i.e., ensure that the stake returned from the specified block number is recent enough and that the stake is either the most recent update
     * for the total stake (of the operator) or latest before the referenceBlockNumber.
     * @param msgHash is the hash being signed
     * @param quorumNumbers is the bytes array of quorum numbers that are being signed for
     * @param referenceBlockNumber is the block number at which the stake information is being verified
     * @param params is the struct containing information on nonsigners, stakes, quorum apks, and the aggregate signature
     * @return quorumStakeTotals is the struct containing the total and signed stake for each quorum
     * @return signatoryRecordHash is the hash of the signatory record, which is used for fraud proofs
     */
    function checkSignatures(
        bytes32 msgHash, 
        bytes calldata quorumNumbers,
        uint32 referenceBlockNumber, 
        NonSignerStakesAndSignature memory params
    ) 
        public 
        view
        returns (
            QuorumStakeTotals memory,
            bytes32
        )
    {
        require(
            (quorumNumbers.length == params.quorumApks.length) &&
            (quorumNumbers.length == params.quorumApkIndices.length) &&
            (quorumNumbers.length == params.totalStakeIndices.length) &&
            (quorumNumbers.length == params.nonSignerStakeIndices.length),
            "BLSSignatureChecker.checkSignatures: input quorum length mismatch"
        );

        require(
            params.nonSignerPubkeys.length == params.nonSignerQuorumBitmapIndices.length,
            "BLSSignatureChecker.checkSignatures: input nonsigner length mismatch"
        );

        require(referenceBlockNumber <= uint32(block.number), "BLSSignatureChecker.checkSignatures: invalid reference block");

        // This method needs to calculate the aggregate pubkey for all signing operators across
        // all signing quorums. To do that, we can query the aggregate pubkey for each quorum
        // and subtract out the pubkey for each nonsigning operator registered to that quorum.
        //
        // In practice, we do this in reverse - calculating an aggregate pubkey for all nonsigners,
        // negating that pubkey, then adding the aggregate pubkey for each quorum.
        BN254.G1Point memory apk = BN254.G1Point(0, 0);

        // For each quorum, we're also going to query the total stake for all registered operators
        // at the referenceBlockNumber, and derive the stake held by signers by subtracting out
        // stakes held by nonsigners.
        QuorumStakeTotals memory stakeTotals;
        stakeTotals.totalStakeForQuorum = new uint96[](quorumNumbers.length);
        stakeTotals.signedStakeForQuorum = new uint96[](quorumNumbers.length);

        NonSignerInfo memory nonSigners;
        nonSigners.quorumBitmaps = new uint256[](params.nonSignerPubkeys.length);
        nonSigners.pubkeyHashes = new bytes32[](params.nonSignerPubkeys.length);

        {
            // Get a bitmap of the quorums signing the message, and validate that
            // quorumNumbers contains only unique, valid quorum numbers
            uint256 signingQuorumBitmap = BitmapUtils.orderedBytesArrayToBitmap(quorumNumbers, registryCoordinator.quorumCount());

            for (uint256 j = 0; j < params.nonSignerPubkeys.length; j++) {
                // The nonsigner's pubkey hash doubles as their operatorId
                // The check below validates that these operatorIds are sorted (and therefore
                // free of duplicates)
                nonSigners.pubkeyHashes[j] = params.nonSignerPubkeys[j].hashG1Point();
                if (j != 0) {
                    require(
                        uint256(nonSigners.pubkeyHashes[j]) > uint256(nonSigners.pubkeyHashes[j - 1]),
                        "BLSSignatureChecker.checkSignatures: nonSignerPubkeys not sorted"
                    );
                }

                // Get the quorums the nonsigner was registered for at referenceBlockNumber
                nonSigners.quorumBitmaps[j] = 
                    registryCoordinator.getQuorumBitmapAtBlockNumberByIndex({
                        operatorId: nonSigners.pubkeyHashes[j],
                        blockNumber: referenceBlockNumber,
                        index: params.nonSignerQuorumBitmapIndices[j]
                    });

                // Add the nonsigner's pubkey to the total apk, multiplied by the number
                // of quorums they have in common with the signing quorums, because their
                // public key will be a part of each signing quorum's aggregate pubkey
                apk = apk.plus(
                    params.nonSignerPubkeys[j]
                        .scalar_mul_tiny(
                            BitmapUtils.countNumOnes(nonSigners.quorumBitmaps[j] & signingQuorumBitmap) 
                        )
                );
            }
        }

        // Negate the sum of the nonsigner aggregate pubkeys - from here, we'll add the
        // total aggregate pubkey from each quorum. Because the nonsigners' pubkeys are
        // in these quorums, this initial negation ensures they're cancelled out
        apk = apk.negate();

        /**
         * For each quorum (at referenceBlockNumber):
         * - add the apk for all registered operators
         * - query the total stake for each quorum
         * - subtract the stake for each nonsigner to calculate the stake belonging to signers
         */
        {
            uint256 withdrawalDelayBlocks = delegation.withdrawalDelayBlocks();
<<<<<<< HEAD
=======
            bool _staleStakesForbidden = staleStakesForbidden;
>>>>>>> dde7c8f5

            for (uint256 i = 0; i < quorumNumbers.length; i++) {
                // If we're disallowing stale stake updates, check that each quorum's last update block
                // is within withdrawalDelayBlocks
<<<<<<< HEAD
                if (staleStakesForbidden) {
=======
                if (_staleStakesForbidden) {
>>>>>>> dde7c8f5
                    require(
                        registryCoordinator.quorumUpdateBlockNumber(uint8(quorumNumbers[i])) + withdrawalDelayBlocks >= referenceBlockNumber,
                        "BLSSignatureChecker.checkSignatures: StakeRegistry updates must be within withdrawalDelayBlocks window"
                    );
                }

                // Validate params.quorumApks is correct for this quorum at the referenceBlockNumber,
                // then add it to the total apk
                require(
                    bytes24(params.quorumApks[i].hashG1Point()) == 
                        blsApkRegistry.getApkHashAtBlockNumberAndIndex({
                            quorumNumber: uint8(quorumNumbers[i]),
                            blockNumber: referenceBlockNumber,
                            index: params.quorumApkIndices[i]
                        }),
                    "BLSSignatureChecker.checkSignatures: quorumApk hash in storage does not match provided quorum apk"
                );
                apk = apk.plus(params.quorumApks[i]);

                // Get the total and starting signed stake for the quorum at referenceBlockNumber
                stakeTotals.totalStakeForQuorum[i] = 
                    stakeRegistry.getTotalStakeAtBlockNumberFromIndex({
                        quorumNumber: uint8(quorumNumbers[i]),
                        blockNumber: referenceBlockNumber,
                        index: params.totalStakeIndices[i]
                    });
                stakeTotals.signedStakeForQuorum[i] = stakeTotals.totalStakeForQuorum[i];

                // Keep track of the nonSigners index in the quorum
                uint256 nonSignerForQuorumIndex = 0;
                
                // loop through all nonSigners, checking that they are a part of the quorum via their quorumBitmap
                // if so, load their stake at referenceBlockNumber and subtract it from running stake signed
                for (uint256 j = 0; j < params.nonSignerPubkeys.length; j++) {
                    // if the nonSigner is a part of the quorum, subtract their stake from the running total
<<<<<<< HEAD
                    if (BitmapUtils.numberIsInBitmap(nonSigners.quorumBitmaps[j], uint8(quorumNumbers[i]))) {
=======
                    if (BitmapUtils.isSet(nonSigners.quorumBitmaps[j], uint8(quorumNumbers[i]))) {
>>>>>>> dde7c8f5
                        stakeTotals.signedStakeForQuorum[i] -=
                            stakeRegistry.getStakeAtBlockNumberAndIndex({
                                quorumNumber: uint8(quorumNumbers[i]),
                                blockNumber: referenceBlockNumber,
                                operatorId: nonSigners.pubkeyHashes[j],
                                index: params.nonSignerStakeIndices[i][nonSignerForQuorumIndex]
                            });
                        unchecked {
                            ++nonSignerForQuorumIndex;
                        }
                    }
                }
            }
        }
        {
            // verify the signature
            (bool pairingSuccessful, bool signatureIsValid) = trySignatureAndApkVerification(
                msgHash, 
                apk, 
                params.apkG2, 
                params.sigma
            );
            require(pairingSuccessful, "BLSSignatureChecker.checkSignatures: pairing precompile call failed");
            require(signatureIsValid, "BLSSignatureChecker.checkSignatures: signature is invalid");
        }
        // set signatoryRecordHash variable used for fraudproofs
        bytes32 signatoryRecordHash = keccak256(abi.encodePacked(referenceBlockNumber, nonSigners.pubkeyHashes));

        // return the total stakes that signed for each quorum, and a hash of the information required to prove the exact signers and stake
        return (stakeTotals, signatoryRecordHash);
    }

    /**
     * trySignatureAndApkVerification verifies a BLS aggregate signature and the veracity of a calculated G1 Public key
     * @param msgHash is the hash being signed
     * @param apk is the claimed G1 public key
     * @param apkG2 is provided G2 public key
     * @param sigma is the G1 point signature
     * @return pairingSuccessful is true if the pairing precompile call was successful
     * @return siganatureIsValid is true if the signature is valid
     */
    function trySignatureAndApkVerification(
        bytes32 msgHash,
        BN254.G1Point memory apk,
        BN254.G2Point memory apkG2,
        BN254.G1Point memory sigma
    ) public view returns(bool pairingSuccessful, bool siganatureIsValid) {
        // gamma = keccak256(abi.encodePacked(msgHash, apk, apkG2, sigma))
        uint256 gamma = uint256(keccak256(abi.encodePacked(msgHash, apk.X, apk.Y, apkG2.X[0], apkG2.X[1], apkG2.Y[0], apkG2.Y[1], sigma.X, sigma.Y))) % BN254.FR_MODULUS;
        // verify the signature
        (pairingSuccessful, siganatureIsValid) = BN254.safePairing(
                sigma.plus(apk.scalar_mul(gamma)),
                BN254.negGeneratorG2(),
                BN254.hashToG1(msgHash).plus(BN254.generatorG1().scalar_mul(gamma)),
                apkG2,
                PAIRING_EQUALITY_CHECK_GAS
            );
    }
}<|MERGE_RESOLUTION|>--- conflicted
+++ resolved
@@ -178,19 +178,12 @@
          */
         {
             uint256 withdrawalDelayBlocks = delegation.withdrawalDelayBlocks();
-<<<<<<< HEAD
-=======
             bool _staleStakesForbidden = staleStakesForbidden;
->>>>>>> dde7c8f5
 
             for (uint256 i = 0; i < quorumNumbers.length; i++) {
                 // If we're disallowing stale stake updates, check that each quorum's last update block
                 // is within withdrawalDelayBlocks
-<<<<<<< HEAD
-                if (staleStakesForbidden) {
-=======
                 if (_staleStakesForbidden) {
->>>>>>> dde7c8f5
                     require(
                         registryCoordinator.quorumUpdateBlockNumber(uint8(quorumNumbers[i])) + withdrawalDelayBlocks >= referenceBlockNumber,
                         "BLSSignatureChecker.checkSignatures: StakeRegistry updates must be within withdrawalDelayBlocks window"
@@ -226,11 +219,7 @@
                 // if so, load their stake at referenceBlockNumber and subtract it from running stake signed
                 for (uint256 j = 0; j < params.nonSignerPubkeys.length; j++) {
                     // if the nonSigner is a part of the quorum, subtract their stake from the running total
-<<<<<<< HEAD
-                    if (BitmapUtils.numberIsInBitmap(nonSigners.quorumBitmaps[j], uint8(quorumNumbers[i]))) {
-=======
                     if (BitmapUtils.isSet(nonSigners.quorumBitmaps[j], uint8(quorumNumbers[i]))) {
->>>>>>> dde7c8f5
                         stakeTotals.signedStakeForQuorum[i] -=
                             stakeRegistry.getStakeAtBlockNumberAndIndex({
                                 quorumNumber: uint8(quorumNumbers[i]),
