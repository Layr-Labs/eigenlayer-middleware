// SPDX-License-Identifier: BUSL-1.1
pragma solidity =0.8.12;

import {IBLSSignatureChecker} from "./interfaces/IBLSSignatureChecker.sol";
import {IEORegistryCoordinator} from "./interfaces/IEORegistryCoordinator.sol";
import {IEOBLSApkRegistry} from "./interfaces/IEOBLSApkRegistry.sol";
import {IEOStakeRegistry, IDelegationManager} from "./interfaces/IEOStakeRegistry.sol";

import {BitmapUtils} from "./libraries/BitmapUtils.sol";
import {BN254} from "./libraries/BN254.sol";

/**
 * @title Used for checking BLS aggregate signatures from the operators of a `BLSRegistry`.
 * @author Layr Labs, Inc.
 * @notice Terms of Service: https://docs.eigenlayer.xyz/overview/terms-of-service
 * @notice This is the contract for checking the validity of aggregate operator signatures.
 */
contract BLSSignatureChecker is IBLSSignatureChecker {
    using BN254 for BN254.G1Point;
    
    // CONSTANTS & IMMUTABLES

    // gas cost of multiplying 2 pairings
    uint256 internal constant PAIRING_EQUALITY_CHECK_GAS = 120000;

    IEORegistryCoordinator public immutable registryCoordinator;
    IEOStakeRegistry public immutable stakeRegistry;
    IEOBLSApkRegistry public immutable blsApkRegistry;
    IDelegationManager public immutable delegation;
    /// @notice If true, check the staleness of the operator stakes and that its within the delegation withdrawalDelayBlocks window.
    bool public staleStakesForbidden;

    modifier onlyCoordinatorOwner() {
        require(msg.sender == registryCoordinator.owner(), "BLSSignatureChecker.onlyCoordinatorOwner: caller is not the owner of the registryCoordinator");
        _;
    }

    constructor(IEORegistryCoordinator _registryCoordinator) {
        registryCoordinator = _registryCoordinator;
        stakeRegistry = _registryCoordinator.stakeRegistry();
        blsApkRegistry = _registryCoordinator.blsApkRegistry();
        delegation = stakeRegistry.delegation();
        
        staleStakesForbidden = true;
    }

    /**
<<<<<<< HEAD
     * EORegistryCoordinator owner can either enforce or not that operator stakes are staler
=======
     * RegistryCoordinator owner can either enforce or not that operator stakes are staler
>>>>>>> 9faf4a44
     * than the delegation.minWithdrawalDelayBlocks() window.
     * @param value to toggle staleStakesForbidden
     */
    function setStaleStakesForbidden(bool value) external onlyCoordinatorOwner {
        staleStakesForbidden = value;
        emit StaleStakesForbiddenUpdate(value);
    }

    struct NonSignerInfo {
        uint256[] quorumBitmaps;
        bytes32[] pubkeyHashes;
    }

    /**
     * @notice This function is called by disperser when it has aggregated all the signatures of the operators
     * that are part of the quorum for a particular taskNumber and is asserting them into onchain. The function
     * checks that the claim for aggregated signatures are valid.
     *
     * The thesis of this procedure entails:
     * - getting the aggregated pubkey of all registered nodes at the time of pre-commit by the
     * disperser (represented by apk in the parameters),
     * - subtracting the pubkeys of all the signers not in the quorum (nonSignerPubkeys) and storing 
     * the output in apk to get aggregated pubkey of all operators that are part of quorum.
     * - use this aggregated pubkey to verify the aggregated signature under BLS scheme.
     * 
     * @dev Before signature verification, the function verifies operator stake information.  This includes ensuring that the provided `referenceBlockNumber`
     * is correct, i.e., ensure that the stake returned from the specified block number is recent enough and that the stake is either the most recent update
     * for the total stake (of the operator) or latest before the referenceBlockNumber.
     * @param msgHash is the hash being signed
     * @dev NOTE: Be careful to ensure `msgHash` is collision-resistant! This method does not hash 
     * `msgHash` in any way, so if an attacker is able to pass in an arbitrary value, they may be able
     * to tamper with signature verification.
     * @param quorumNumbers is the bytes array of quorum numbers that are being signed for
     * @param referenceBlockNumber is the block number at which the stake information is being verified
     * @param params is the struct containing information on nonsigners, stakes, quorum apks, and the aggregate signature
     * @return quorumStakeTotals is the struct containing the total and signed stake for each quorum
     * @return signatoryRecordHash is the hash of the signatory record, which is used for fraud proofs
     */
    function checkSignatures(
        bytes32 msgHash, 
        bytes calldata quorumNumbers,
        uint32 referenceBlockNumber, 
        NonSignerStakesAndSignature memory params
    ) 
        public 
        view
        returns (
            QuorumStakeTotals memory,
            bytes32
        )
    {
        require(quorumNumbers.length != 0, "BLSSignatureChecker.checkSignatures: empty quorum input");

        require(
            (quorumNumbers.length == params.quorumApks.length) &&
            (quorumNumbers.length == params.quorumApkIndices.length) &&
            (quorumNumbers.length == params.totalStakeIndices.length) &&
            (quorumNumbers.length == params.nonSignerStakeIndices.length),
            "BLSSignatureChecker.checkSignatures: input quorum length mismatch"
        );

        require(
            params.nonSignerPubkeys.length == params.nonSignerQuorumBitmapIndices.length,
            "BLSSignatureChecker.checkSignatures: input nonsigner length mismatch"
        );

        require(referenceBlockNumber < uint32(block.number), "BLSSignatureChecker.checkSignatures: invalid reference block");

        // This method needs to calculate the aggregate pubkey for all signing operators across
        // all signing quorums. To do that, we can query the aggregate pubkey for each quorum
        // and subtract out the pubkey for each nonsigning operator registered to that quorum.
        //
        // In practice, we do this in reverse - calculating an aggregate pubkey for all nonsigners,
        // negating that pubkey, then adding the aggregate pubkey for each quorum.
        BN254.G1Point memory apk = BN254.G1Point(0, 0);

        // For each quorum, we're also going to query the total stake for all registered operators
        // at the referenceBlockNumber, and derive the stake held by signers by subtracting out
        // stakes held by nonsigners.
        QuorumStakeTotals memory stakeTotals;
        stakeTotals.totalStakeForQuorum = new uint96[](quorumNumbers.length);
        stakeTotals.signedStakeForQuorum = new uint96[](quorumNumbers.length);

        NonSignerInfo memory nonSigners;
        nonSigners.quorumBitmaps = new uint256[](params.nonSignerPubkeys.length);
        nonSigners.pubkeyHashes = new bytes32[](params.nonSignerPubkeys.length);

        {
            // Get a bitmap of the quorums signing the message, and validate that
            // quorumNumbers contains only unique, valid quorum numbers
            uint256 signingQuorumBitmap = BitmapUtils.orderedBytesArrayToBitmap(quorumNumbers, registryCoordinator.quorumCount());

            for (uint256 j = 0; j < params.nonSignerPubkeys.length; j++) {
                // The nonsigner's pubkey hash doubles as their operatorId
                // The check below validates that these operatorIds are sorted (and therefore
                // free of duplicates)
                nonSigners.pubkeyHashes[j] = params.nonSignerPubkeys[j].hashG1Point();
                if (j != 0) {
                    require(
                        uint256(nonSigners.pubkeyHashes[j]) > uint256(nonSigners.pubkeyHashes[j - 1]),
                        "BLSSignatureChecker.checkSignatures: nonSignerPubkeys not sorted"
                    );
                }

                // Get the quorums the nonsigner was registered for at referenceBlockNumber
                nonSigners.quorumBitmaps[j] = 
                    registryCoordinator.getQuorumBitmapAtBlockNumberByIndex({
                        operatorId: nonSigners.pubkeyHashes[j],
                        blockNumber: referenceBlockNumber,
                        index: params.nonSignerQuorumBitmapIndices[j]
                    });

                // Add the nonsigner's pubkey to the total apk, multiplied by the number
                // of quorums they have in common with the signing quorums, because their
                // public key will be a part of each signing quorum's aggregate pubkey
                apk = apk.plus(
                    params.nonSignerPubkeys[j]
                        .scalar_mul_tiny(
                            BitmapUtils.countNumOnes(nonSigners.quorumBitmaps[j] & signingQuorumBitmap) 
                        )
                );
            }
        }

        // Negate the sum of the nonsigner aggregate pubkeys - from here, we'll add the
        // total aggregate pubkey from each quorum. Because the nonsigners' pubkeys are
        // in these quorums, this initial negation ensures they're cancelled out
        apk = apk.negate();

        /**
         * For each quorum (at referenceBlockNumber):
         * - add the apk for all registered operators
         * - query the total stake for each quorum
         * - subtract the stake for each nonsigner to calculate the stake belonging to signers
         */
        {
            bool _staleStakesForbidden = staleStakesForbidden;
            uint256 withdrawalDelayBlocks = _staleStakesForbidden ? delegation.minWithdrawalDelayBlocks() : 0;

            for (uint256 i = 0; i < quorumNumbers.length; i++) {
                // If we're disallowing stale stake updates, check that each quorum's last update block
                // is within withdrawalDelayBlocks
                if (_staleStakesForbidden) {
                    require(
                        registryCoordinator.quorumUpdateBlockNumber(uint8(quorumNumbers[i])) + withdrawalDelayBlocks >= referenceBlockNumber,
                        "BLSSignatureChecker.checkSignatures: EOStakeRegistry updates must be within withdrawalDelayBlocks window"
                    );
                }

                // Validate params.quorumApks is correct for this quorum at the referenceBlockNumber,
                // then add it to the total apk
                require(
                    bytes24(params.quorumApks[i].hashG1Point()) == 
                        blsApkRegistry.getApkHashAtBlockNumberAndIndex({
                            quorumNumber: uint8(quorumNumbers[i]),
                            blockNumber: referenceBlockNumber,
                            index: params.quorumApkIndices[i]
                        }),
                    "BLSSignatureChecker.checkSignatures: quorumApk hash in storage does not match provided quorum apk"
                );
                apk = apk.plus(params.quorumApks[i]);

                // Get the total and starting signed stake for the quorum at referenceBlockNumber
                stakeTotals.totalStakeForQuorum[i] = 
                    stakeRegistry.getTotalStakeAtBlockNumberFromIndex({
                        quorumNumber: uint8(quorumNumbers[i]),
                        blockNumber: referenceBlockNumber,
                        index: params.totalStakeIndices[i]
                    });
                stakeTotals.signedStakeForQuorum[i] = stakeTotals.totalStakeForQuorum[i];

                // Keep track of the nonSigners index in the quorum
                uint256 nonSignerForQuorumIndex = 0;
                
                // loop through all nonSigners, checking that they are a part of the quorum via their quorumBitmap
                // if so, load their stake at referenceBlockNumber and subtract it from running stake signed
                for (uint256 j = 0; j < params.nonSignerPubkeys.length; j++) {
                    // if the nonSigner is a part of the quorum, subtract their stake from the running total
                    if (BitmapUtils.isSet(nonSigners.quorumBitmaps[j], uint8(quorumNumbers[i]))) {
                        stakeTotals.signedStakeForQuorum[i] -=
                            stakeRegistry.getStakeAtBlockNumberAndIndex({
                                quorumNumber: uint8(quorumNumbers[i]),
                                blockNumber: referenceBlockNumber,
                                operatorId: nonSigners.pubkeyHashes[j],
                                index: params.nonSignerStakeIndices[i][nonSignerForQuorumIndex]
                            });
                        unchecked {
                            ++nonSignerForQuorumIndex;
                        }
                    }
                }
            }
        }
        {
            // verify the signature
            (bool pairingSuccessful, bool signatureIsValid) = trySignatureAndApkVerification(
                msgHash, 
                apk, 
                params.apkG2, 
                params.sigma
            );
            require(pairingSuccessful, "BLSSignatureChecker.checkSignatures: pairing precompile call failed");
            require(signatureIsValid, "BLSSignatureChecker.checkSignatures: signature is invalid");
        }
        // set signatoryRecordHash variable used for fraudproofs
        bytes32 signatoryRecordHash = keccak256(abi.encodePacked(referenceBlockNumber, nonSigners.pubkeyHashes));

        // return the total stakes that signed for each quorum, and a hash of the information required to prove the exact signers and stake
        return (stakeTotals, signatoryRecordHash);
    }

    /**
     * trySignatureAndApkVerification verifies a BLS aggregate signature and the veracity of a calculated G1 Public key
     * @param msgHash is the hash being signed
     * @param apk is the claimed G1 public key
     * @param apkG2 is provided G2 public key
     * @param sigma is the G1 point signature
     * @return pairingSuccessful is true if the pairing precompile call was successful
     * @return siganatureIsValid is true if the signature is valid
     */
    function trySignatureAndApkVerification(
        bytes32 msgHash,
        BN254.G1Point memory apk,
        BN254.G2Point memory apkG2,
        BN254.G1Point memory sigma
    ) public view returns(bool pairingSuccessful, bool siganatureIsValid) {
        // gamma = keccak256(abi.encodePacked(msgHash, apk, apkG2, sigma))
        uint256 gamma = uint256(keccak256(abi.encodePacked(msgHash, apk.X, apk.Y, apkG2.X[0], apkG2.X[1], apkG2.Y[0], apkG2.Y[1], sigma.X, sigma.Y))) % BN254.FR_MODULUS;
        // verify the signature
        (pairingSuccessful, siganatureIsValid) = BN254.safePairing(
                sigma.plus(apk.scalar_mul(gamma)),
                BN254.negGeneratorG2(),
                BN254.hashToG1(msgHash).plus(BN254.generatorG1().scalar_mul(gamma)),
                apkG2,
                PAIRING_EQUALITY_CHECK_GAS
            );
    }

    // storage gap for upgradeability
    // slither-disable-next-line shadowing-state
    uint256[49] private __GAP;
}<|MERGE_RESOLUTION|>--- conflicted
+++ resolved
@@ -45,11 +45,7 @@
     }
 
     /**
-<<<<<<< HEAD
      * EORegistryCoordinator owner can either enforce or not that operator stakes are staler
-=======
-     * RegistryCoordinator owner can either enforce or not that operator stakes are staler
->>>>>>> 9faf4a44
      * than the delegation.minWithdrawalDelayBlocks() window.
      * @param value to toggle staleStakesForbidden
      */
