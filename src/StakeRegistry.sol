// SPDX-License-Identifier: BUSL-1.1
pragma solidity =0.8.12;

import {IDelegationManager} from "eigenlayer-contracts/src/contracts/interfaces/IDelegationManager.sol";

import {StakeRegistryStorage} from "src/StakeRegistryStorage.sol";

import {IRegistryCoordinator} from "src/interfaces/IRegistryCoordinator.sol";
import {IStakeRegistry} from "src/interfaces/IStakeRegistry.sol";

import {BitmapUtils} from "src/libraries/BitmapUtils.sol";

/**
 * @title A `Registry` that keeps track of stakes of operators for up to 256 quorums.
 * Specifically, it keeps track of
 *      1) The stake of each operator in all the quorums they are a part of for block ranges
 *      2) The total stake of all operators in each quorum for block ranges
 *      3) The minimum stake required to register for each quorum
 * It allows an additional functionality (in addition to registering and deregistering) to update the stake of an operator.
 * @author Layr Labs, Inc.
 */
contract StakeRegistry is StakeRegistryStorage {

    using BitmapUtils for *;
    
    modifier onlyRegistryCoordinator() {
        require(
            msg.sender == address(registryCoordinator),
            "StakeRegistry.onlyRegistryCoordinator: caller is not the RegistryCoordinator"
        );
        _;
    }

    modifier onlyCoordinatorOwner() {
        require(msg.sender == IRegistryCoordinator(registryCoordinator).owner(), "StakeRegistry.onlyCoordinatorOwner: caller is not the owner of the registryCoordinator");
        _;
    }

    modifier quorumExists(uint8 quorumNumber) {
        require(_quorumExists(quorumNumber), "StakeRegistry.quorumExists: quorum does not exist");
        _;
    }

    constructor(
        IRegistryCoordinator _registryCoordinator,
        IDelegationManager _delegationManager
    ) StakeRegistryStorage(_registryCoordinator, _delegationManager) {}

    /*******************************************************************************
                      EXTERNAL FUNCTIONS - REGISTRY COORDINATOR
    *******************************************************************************/

    /**
     * @notice Registers the `operator` with `operatorId` for the specified `quorumNumbers`.
     * @param operator The address of the operator to register.
     * @param operatorId The id of the operator to register.
     * @param quorumNumbers The quorum numbers the operator is registering for, where each byte is an 8 bit integer quorumNumber.
     * @return The operator's current stake for each quorum, and the total stake for each quorum
     * @dev access restricted to the RegistryCoordinator
     * @dev Preconditions (these are assumed, not validated in this contract):
     *         1) `quorumNumbers` has no duplicates
     *         2) `quorumNumbers.length` != 0
     *         3) `quorumNumbers` is ordered in ascending order
     *         4) the operator is not already registered
     */
    function registerOperator(
        address operator,
        bytes32 operatorId,
        bytes calldata quorumNumbers
    ) public virtual onlyRegistryCoordinator returns (uint96[] memory, uint96[] memory) {

        uint96[] memory currentStakes = new uint96[](quorumNumbers.length);
        uint96[] memory totalStakes = new uint96[](quorumNumbers.length);
        for (uint256 i = 0; i < quorumNumbers.length; i++) {            
            
            uint8 quorumNumber = uint8(quorumNumbers[i]);
            require(_quorumExists(quorumNumber), "StakeRegistry.registerOperator: quorum does not exist");

            // Retrieve the operator's current weighted stake for the quorum, reverting if they have not met
            // the minimum.
            (uint96 currentStake, bool hasMinimumStake) = _weightOfOperatorForQuorum(quorumNumber, operator);
            require(
                hasMinimumStake,
                "StakeRegistry.registerOperator: Operator does not meet minimum stake requirement for quorum"
            );

            // Update the operator's stake
            int256 stakeDelta = _recordOperatorStakeUpdate({
                operatorId: operatorId, 
                quorumNumber: quorumNumber,
                newStake: currentStake
            });

            // Update this quorum's total stake by applying the operator's delta
            currentStakes[i] = currentStake;
            totalStakes[i] = _recordTotalStakeUpdate(quorumNumber, stakeDelta);
        }

        return (currentStakes, totalStakes);
    }

    /**
     * @notice Deregisters the operator with `operatorId` for the specified `quorumNumbers`.
     * @param operatorId The id of the operator to deregister.
     * @param quorumNumbers The quorum numbers the operator is deregistering from, where each byte is an 8 bit integer quorumNumber.
     * @dev access restricted to the RegistryCoordinator
     * @dev Preconditions (these are assumed, not validated in this contract):
     *         1) `quorumNumbers` has no duplicates
     *         2) `quorumNumbers.length` != 0
     *         3) `quorumNumbers` is ordered in ascending order
     *         4) the operator is not already deregistered
     *         5) `quorumNumbers` is a subset of the quorumNumbers that the operator is registered for
     */
    function deregisterOperator(
        bytes32 operatorId,
        bytes calldata quorumNumbers
    ) public virtual onlyRegistryCoordinator {
        /**
         * For each quorum, remove the operator's stake for the quorum and update
         * the quorum's total stake to account for the removal
         */
        for (uint256 i = 0; i < quorumNumbers.length; i++) {
            uint8 quorumNumber = uint8(quorumNumbers[i]);
            require(_quorumExists(quorumNumber), "StakeRegistry.deregisterOperator: quorum does not exist");

            // Update the operator's stake for the quorum and retrieve the shares removed
            int256 stakeDelta = _recordOperatorStakeUpdate({
                operatorId: operatorId, 
                quorumNumber: quorumNumber, 
                newStake: 0
            });

            // Apply the operator's stake delta to the total stake for this quorum
            _recordTotalStakeUpdate(quorumNumber, stakeDelta);
        }
    }

    /**
     * @notice Called by the registry coordinator to update an operator's stake for one
     * or more quorums.
     *
     * If the operator no longer has the minimum stake required for a quorum, they are
     * added to the `quorumsToRemove`, which is returned to the registry coordinator
     * @return A bitmap of quorums where the operator no longer meets the minimum stake
     * and should be deregistered.
     */
    function updateOperatorStake(
        address operator, 
        bytes32 operatorId, 
        bytes calldata quorumNumbers
    ) external onlyRegistryCoordinator returns (uint192) {
        uint192 quorumsToRemove;

        /**
         * For each quorum, update the operator's stake and record the delta
         * in the quorum's total stake.
         *
         * If the operator no longer has the minimum stake required to be registered
         * in the quorum, the quorum number is added to `quorumsToRemove`, which
         * is returned to the registry coordinator.
         */
        for (uint256 i = 0; i < quorumNumbers.length; i++) {
            uint8 quorumNumber = uint8(quorumNumbers[i]);
            require(_quorumExists(quorumNumber), "StakeRegistry.updateOperatorStake: quorum does not exist");

            // Fetch the operator's current stake, applying weighting parameters and checking
            // against the minimum stake requirements for the quorum.
            (uint96 stakeWeight, bool hasMinimumStake) = _weightOfOperatorForQuorum(quorumNumber, operator);

            // If the operator no longer meets the minimum stake, set their stake to zero and mark them for removal
            if (!hasMinimumStake) {
                stakeWeight = 0;
                quorumsToRemove = uint192(quorumsToRemove.setBit(quorumNumber));
            }

            // Update the operator's stake and retrieve the delta
            // If we're deregistering them, their weight is set to 0
            int256 stakeDelta = _recordOperatorStakeUpdate({
                operatorId: operatorId,
                quorumNumber: quorumNumber,
                newStake: stakeWeight
            });

            // Apply the delta to the quorum's total stake
            _recordTotalStakeUpdate(quorumNumber, stakeDelta);
        }

        return quorumsToRemove;
    }

    /// @notice Initialize a new quorum and push its first history update
    function initializeQuorum(
        uint8 quorumNumber,
        uint96 minimumStake,
        StrategyParams[] memory _strategyParams
    ) public virtual onlyRegistryCoordinator {
        require(!_quorumExists(quorumNumber), "StakeRegistry.initializeQuorum: quorum already exists");
        _addStrategyParams(quorumNumber, _strategyParams);
        _setMinimumStakeForQuorum(quorumNumber, minimumStake);

        _totalStakeHistory[quorumNumber].push(StakeUpdate({
            updateBlockNumber: uint32(block.number),
            nextUpdateBlockNumber: 0,
            stake: 0
        }));
    }

    function setMinimumStakeForQuorum(
        uint8 quorumNumber, 
        uint96 minimumStake
    ) public virtual onlyCoordinatorOwner quorumExists(quorumNumber) {
        _setMinimumStakeForQuorum(quorumNumber, minimumStake);
    }

    /** 
     * @notice Adds strategies and weights to the quorum
     * @dev Checks to make sure that the *same* strategy cannot be added multiple times (checks against both against existing and new strategies).
     * @dev This function has no check to make sure that the strategies for a single quorum have the same underlying asset. This is a concious choice,
     * since a middleware may want, e.g., a stablecoin quorum that accepts USDC, USDT, DAI, etc. as underlying assets and trades them as "equivalent".
     */
    function addStrategies(
        uint8 quorumNumber, 
        StrategyParams[] memory _strategyParams
    ) public virtual onlyCoordinatorOwner quorumExists(quorumNumber) {
        _addStrategyParams(quorumNumber, _strategyParams);
    }

    /**
     * @notice Remove strategies and their associated weights from the quorum's considered strategies
     * @dev higher indices should be *first* in the list of @param indicesToRemove, since otherwise
     * the removal of lower index entries will cause a shift in the indices of the other strategies to remove
     */
    function removeStrategies(
        uint8 quorumNumber,
        uint256[] memory indicesToRemove
    ) public virtual onlyCoordinatorOwner quorumExists(quorumNumber) {
        uint256 toRemoveLength = indicesToRemove.length;
        require(toRemoveLength > 0, "StakeRegistry.removeStrategies: no indices to remove provided");

        StrategyParams[] storage _strategyParams = strategyParams[quorumNumber];

        for (uint256 i = 0; i < toRemoveLength; i++) {
            emit StrategyRemovedFromQuorum(quorumNumber, _strategyParams[indicesToRemove[i]].strategy);
            emit StrategyMultiplierUpdated(quorumNumber, _strategyParams[indicesToRemove[i]].strategy, 0);

            // Replace index to remove with the last item in the list, then pop the last item
            _strategyParams[indicesToRemove[i]] = _strategyParams[_strategyParams.length - 1];
            _strategyParams.pop();
        }
    }

    /**
     * @notice Modifys the weights of existing strategies for a specific quorum
     * @param quorumNumber is the quorum number to which the strategies belong
     * @param strategyIndices are the indices of the strategies to change
     * @param newMultipliers are the new multipliers for the strategies
     */
    function modifyStrategyParams(
        uint8 quorumNumber,
        uint256[] calldata strategyIndices,
        uint96[] calldata newMultipliers
    ) public virtual onlyCoordinatorOwner quorumExists(quorumNumber) {
        uint256 numStrats = strategyIndices.length;
        require(numStrats > 0, "StakeRegistry.modifyStrategyParams: no strategy indices provided");
        require(newMultipliers.length == numStrats, "StakeRegistry.modifyStrategyParams: input length mismatch");

        StrategyParams[] storage _strategyParams = strategyParams[quorumNumber];

        for (uint256 i = 0; i < numStrats; i++) {
            // Change the strategy's associated multiplier
            _strategyParams[strategyIndices[i]].multiplier = newMultipliers[i];
            emit StrategyMultiplierUpdated(quorumNumber, _strategyParams[strategyIndices[i]].strategy, newMultipliers[i]);
        }
    }

    /*******************************************************************************
                            INTERNAL FUNCTIONS
    *******************************************************************************/

    function _getStakeUpdateIndexForOperatorAtBlockNumber(
        bytes32 operatorId,
        uint8 quorumNumber,
        uint32 blockNumber
    ) internal view returns (uint32) {
        uint256 length = operatorStakeHistory[operatorId][quorumNumber].length;
        for (uint256 i = 0; i < length; i++) {
            if (operatorStakeHistory[operatorId][quorumNumber][length - i - 1].updateBlockNumber <= blockNumber) {
                uint32 nextUpdateBlockNumber = 
                    operatorStakeHistory[operatorId][quorumNumber][length - i - 1].nextUpdateBlockNumber;
                require(
                    nextUpdateBlockNumber == 0 || nextUpdateBlockNumber > blockNumber,
                    "StakeRegistry._getStakeUpdateIndexForOperatorAtBlockNumber: operatorId has no stake update at blockNumber"
                );
                return uint32(length - i - 1);
            }
        }
        revert(
            "StakeRegistry._getStakeUpdateIndexForOperatorAtBlockNumber: no stake update found for operatorId and quorumNumber at block number"
        );
    }

    function _setMinimumStakeForQuorum(uint8 quorumNumber, uint96 minimumStake) internal {
        minimumStakeForQuorum[quorumNumber] = minimumStake;
        emit MinimumStakeForQuorumUpdated(quorumNumber, minimumStake);
    }

    /**
     * @notice Records that `operatorId`'s current stake for `quorumNumber` is now `newStake`
     * @return The change in the operator's stake as a signed int256
     */
    function _recordOperatorStakeUpdate(
        bytes32 operatorId,
        uint8 quorumNumber,
        uint96 newStake
    ) internal returns (int256) {

        uint96 prevStake;
        uint256 historyLength = operatorStakeHistory[operatorId][quorumNumber].length;

        if (historyLength == 0) {
            // No prior stake history - push our first entry
            operatorStakeHistory[operatorId][quorumNumber].push(StakeUpdate({
                updateBlockNumber: uint32(block.number),
                nextUpdateBlockNumber: 0,
                stake: newStake
            }));
        } else {
            // We have prior stake history - fetch our last-recorded stake
            StakeUpdate storage lastUpdate = operatorStakeHistory[operatorId][quorumNumber][historyLength-1]; 
            prevStake = lastUpdate.stake;

            // Short-circuit in case there's no change in stake
            if (prevStake == newStake) {
                return 0;
            }

            /**
             * If our last stake entry was made in the current block, update the entry
             * Otherwise, push a new entry and update the previous entry's "next" field
             */ 
            if (lastUpdate.updateBlockNumber == uint32(block.number)) {
                lastUpdate.stake = newStake;
            } else {
                lastUpdate.nextUpdateBlockNumber = uint32(block.number);
                operatorStakeHistory[operatorId][quorumNumber].push(StakeUpdate({
                    updateBlockNumber: uint32(block.number),
                    nextUpdateBlockNumber: 0,
                    stake: newStake
                }));
            }
        }

        // Log update and return stake delta
        emit OperatorStakeUpdate(operatorId, quorumNumber, newStake);
        return _calculateDelta({ prev: prevStake, cur: newStake });
    }

    /// @notice Applies a delta to the total stake recorded for `quorumNumber`
    /// @return Returns the new total stake for the quorum
    function _recordTotalStakeUpdate(uint8 quorumNumber, int256 stakeDelta) internal returns (uint96) {
        // Get our last-recorded stake update
        uint256 historyLength = _totalStakeHistory[quorumNumber].length;
        StakeUpdate storage lastStakeUpdate = _totalStakeHistory[quorumNumber][historyLength - 1];

        // Return early if no update is needed
        if (stakeDelta == 0) {
            return lastStakeUpdate.stake;
        }
        
        // Calculate the new total stake by applying the delta to our previous stake
        uint96 newStake = _applyDelta(lastStakeUpdate.stake, stakeDelta);

        /**
         * If our last stake entry was made in the current block, update the entry
         * Otherwise, push a new entry and update the previous entry's "next" field
         */
        if (lastStakeUpdate.updateBlockNumber == uint32(block.number)) {
            lastStakeUpdate.stake = newStake;
        } else {
            lastStakeUpdate.nextUpdateBlockNumber = uint32(block.number);
            _totalStakeHistory[quorumNumber].push(StakeUpdate({
                updateBlockNumber: uint32(block.number),
                nextUpdateBlockNumber: 0,
                stake: newStake
            }));
        }

        return newStake;
    }

    /** 
     * @notice Adds `strategyParams` to the `quorumNumber`-th quorum.
     * @dev Checks to make sure that the *same* strategy cannot be added multiple times (checks against both against existing and new strategies).
     * @dev This function has no check to make sure that the strategies for a single quorum have the same underlying asset. This is a concious choice,
     * since a middleware may want, e.g., a stablecoin quorum that accepts USDC, USDT, DAI, etc. as underlying assets and trades them as "equivalent".
     */
     function _addStrategyParams(
        uint8 quorumNumber,
        StrategyParams[] memory _strategyParams
    ) internal {
        require(_strategyParams.length > 0, "StakeRegistry._addStrategyParams: no strategies provided");
        uint256 numStratsToAdd = _strategyParams.length;
        uint256 numStratsExisting = strategyParams[quorumNumber].length;
        require(
            numStratsExisting + numStratsToAdd <= MAX_WEIGHING_FUNCTION_LENGTH,
            "StakeRegistry._addStrategyParams: exceed MAX_WEIGHING_FUNCTION_LENGTH"
        );
        for (uint256 i = 0; i < numStratsToAdd; i++) {
            // fairly gas-expensive internal loop to make sure that the *same* strategy cannot be added multiple times
            for (uint256 j = 0; j < (numStratsExisting + i); j++) {
                require(
                    strategyParams[quorumNumber][j].strategy != _strategyParams[i].strategy,
                    "StakeRegistry._addStrategyParams: cannot add same strategy 2x"
                );
            }
            require(
                _strategyParams[i].multiplier > 0,
                "StakeRegistry._addStrategyParams: cannot add strategy with zero weight"
            );
            strategyParams[quorumNumber].push(_strategyParams[i]);
            emit StrategyAddedToQuorum(quorumNumber, _strategyParams[i].strategy);
            emit StrategyMultiplierUpdated(
                quorumNumber,
                _strategyParams[i].strategy,
                _strategyParams[i].multiplier
            );
        }
    }

    /// @notice Returns the change between a previous and current value as a signed int
    function _calculateDelta(uint96 prev, uint96 cur) internal pure returns (int256) {
        return int256(uint256(cur)) - int256(uint256(prev));
    }

    /// @notice Adds or subtracts delta from value, according to its sign
    function _applyDelta(uint96 value, int256 delta) internal pure returns (uint96) {
        if (delta < 0) {
            return value - uint96(uint256(-delta));
        } else {
            return value + uint96(uint256(delta));
        }
    }

    /// @notice Validates that the `operatorStake` was accurate at the given `blockNumber`
    function _validateOperatorStakeUpdateAtBlockNumber(
        StakeUpdate memory operatorStakeUpdate,
        uint32 blockNumber
    ) internal pure {
        /**
         * Validate that the update is valid for the given blockNumber:
         * - blockNumber should be >= the update block number
         * - the next update block number should be either 0 or strictly greater than blockNumber
         */
<<<<<<< HEAD
        // TODO - should this fail if operatorStakeUpdate.stake == 0? This will be the case for the first entry in each quorum
=======
>>>>>>> dde7c8f5
        require(
            blockNumber >= operatorStakeUpdate.updateBlockNumber,
            "StakeRegistry._validateOperatorStakeAtBlockNumber: operatorStakeUpdate is from after blockNumber"
        );
        require(
            operatorStakeUpdate.nextUpdateBlockNumber == 0 || blockNumber < operatorStakeUpdate.nextUpdateBlockNumber,
            "StakeRegistry._validateOperatorStakeAtBlockNumber: there is a newer operatorStakeUpdate available before blockNumber"
        );
    }

    /**
     * @notice This function computes the total weight of the @param operator in the quorum @param quorumNumber.
     * @dev this method DOES NOT check that the quorum exists
     * @return `uint96` The weighted sum of the operator's shares across each strategy considered by the quorum
     * @return `bool` True if the operator meets the quorum's minimum stake
     */
    function _weightOfOperatorForQuorum(uint8 quorumNumber, address operator) internal virtual view returns (uint96, bool) {
        uint96 weight;
        uint256 stratsLength = strategyParamsLength(quorumNumber);
        StrategyParams memory strategyAndMultiplier;

        for (uint256 i = 0; i < stratsLength; i++) {
            // accessing i^th StrategyParams struct for the quorumNumber
            strategyAndMultiplier = strategyParams[quorumNumber][i];

            // shares of the operator in the strategy
            uint256 sharesAmount = delegation.operatorShares(operator, strategyAndMultiplier.strategy);

            // add the weight from the shares for this strategy to the total weight
            if (sharesAmount > 0) {
                weight += uint96(sharesAmount * strategyAndMultiplier.multiplier / WEIGHTING_DIVISOR);
            }
        }

        // Return the weight, and `true` if the operator meets the quorum's minimum stake
        bool hasMinimumStake = weight >= minimumStakeForQuorum[quorumNumber];
        return (weight, hasMinimumStake);
    }

    /// @notice Returns `true` if the quorum has been initialized
    function _quorumExists(uint8 quorumNumber) internal view returns (bool) {
        return _totalStakeHistory[quorumNumber].length != 0;
    }

    /*******************************************************************************
                            VIEW FUNCTIONS
    *******************************************************************************/

    /**
     * @notice This function computes the total weight of the @param operator in the quorum @param quorumNumber.
     * @dev reverts if the quorum does not exist
     */
    function weightOfOperatorForQuorum(
        uint8 quorumNumber, 
        address operator
    ) public virtual view quorumExists(quorumNumber) returns (uint96) {
        (uint96 stake, ) = _weightOfOperatorForQuorum(quorumNumber, operator);
        return stake;
    }

    /// @notice Returns the length of the dynamic array stored in `strategyParams[quorumNumber]`.
    function strategyParamsLength(uint8 quorumNumber) public view returns (uint256) {
        return strategyParams[quorumNumber].length;
    }

    /// @notice Returns the strategy and weight multiplier for the `index`'th strategy in the quorum `quorumNumber`
    function strategyParamsByIndex(
        uint8 quorumNumber, 
        uint256 index
    ) public view returns (StrategyParams memory)
    {
        return strategyParams[quorumNumber][index];
    }

    /*******************************************************************************
                      VIEW FUNCTIONS - Operator Stake History
    *******************************************************************************/

    /**
     * @notice Returns the length of an operator's stake history for the given quorum
     */
    function getStakeHistoryLength(
        bytes32 operatorId,
        uint8 quorumNumber
    ) external view returns (uint256) {
        return operatorStakeHistory[operatorId][quorumNumber].length;
    }

    /**
     * @notice Returns the entire `operatorStakeHistory[operatorId][quorumNumber]` array.
     * @param operatorId The id of the operator of interest.
     * @param quorumNumber The quorum number to get the stake for.
     */
     function getStakeHistory(
        bytes32 operatorId, 
        uint8 quorumNumber
    ) external view returns (StakeUpdate[] memory) {
        return operatorStakeHistory[operatorId][quorumNumber];
    }

    /**
     * @notice Returns the most recent stake weight for the `operatorId` for quorum `quorumNumber`
     * @dev Function returns weight of **0** in the event that the operator has no stake history
     */
     function getCurrentStake(bytes32 operatorId, uint8 quorumNumber) external view returns (uint96) {
        StakeUpdate memory operatorStakeUpdate = getLatestStakeUpdate(operatorId, quorumNumber);
        return operatorStakeUpdate.stake;
    }

    /**
     * @notice Returns the most recent stake weight for the `operatorId` for a certain quorum
     * @dev Function returns an StakeUpdate struct with **every entry equal to 0** in the event that the operator has no stake history
     */
    function getLatestStakeUpdate(
        bytes32 operatorId,
        uint8 quorumNumber
    ) public view returns (StakeUpdate memory) {
        uint256 historyLength = operatorStakeHistory[operatorId][quorumNumber].length;
        StakeUpdate memory operatorStakeUpdate;
        if (historyLength == 0) {
            return operatorStakeUpdate;
        } else {
            operatorStakeUpdate = operatorStakeHistory[operatorId][quorumNumber][historyLength - 1];
            return operatorStakeUpdate;
        }
    }

    /**
     * @notice Returns the `index`-th entry in the `operatorStakeHistory[operatorId][quorumNumber]` array.
     * @param quorumNumber The quorum number to get the stake for.
     * @param operatorId The id of the operator of interest.
     * @param index Array index for lookup, within the dynamic array `operatorStakeHistory[operatorId][quorumNumber]`.
     * @dev Function will revert if `index` is out-of-bounds.
     */
     function getStakeUpdateAtIndex(
        uint8 quorumNumber,
        bytes32 operatorId,
        uint256 index
    ) external view returns (StakeUpdate memory) {
        return operatorStakeHistory[operatorId][quorumNumber][index];
    }

    /// @notice Returns the stake of the operator for the provided `quorumNumber` at the given `blockNumber`
    function getStakeAtBlockNumber(
        bytes32 operatorId,
        uint8 quorumNumber,
        uint32 blockNumber
    ) external view returns (uint96) {
        return
            operatorStakeHistory[operatorId][quorumNumber][
                _getStakeUpdateIndexForOperatorAtBlockNumber(operatorId, quorumNumber, blockNumber)
            ].stake;
    }

    /// @notice Returns the indices of the operator stakes for the provided `quorumNumber` at the given `blockNumber`
    function getStakeUpdateIndexAtBlockNumber(
        bytes32 operatorId,
        uint8 quorumNumber,
        uint32 blockNumber
    ) external view returns (uint32) {
        return _getStakeUpdateIndexForOperatorAtBlockNumber(operatorId, quorumNumber, blockNumber);
    }

    /**
     * @notice Returns the stake weight corresponding to `operatorId` for quorum `quorumNumber`, at the
     * `index`-th entry in the `operatorStakeHistory[operatorId][quorumNumber]` array if it was the operator's
     * stake at `blockNumber`. Reverts otherwise.
     * @param quorumNumber The quorum number to get the stake for.
     * @param operatorId The id of the operator of interest.
     * @param index Array index for lookup, within the dynamic array `operatorStakeHistory[operatorId][quorumNumber]`.
     * @param blockNumber Block number to make sure the stake is from.
     * @dev Function will revert if `index` is out-of-bounds.
     */
     function getStakeAtBlockNumberAndIndex(
        uint8 quorumNumber,
        uint32 blockNumber,
        bytes32 operatorId,
        uint256 index
    ) external view returns (uint96) {
        StakeUpdate memory operatorStakeUpdate = operatorStakeHistory[operatorId][quorumNumber][index];
        _validateOperatorStakeUpdateAtBlockNumber(operatorStakeUpdate, blockNumber);
        return operatorStakeUpdate.stake;
    }

    /*******************************************************************************
                        VIEW FUNCTIONS - Total Stake History
    *******************************************************************************/

    /**
     * @notice Returns the length of the total stake history for the given quorum
     */
    function getTotalStakeHistoryLength(uint8 quorumNumber) external view returns (uint256) {
        return _totalStakeHistory[quorumNumber].length;
    }

    /**
     * @notice Returns the stake weight from the latest entry in `_totalStakeHistory` for quorum `quorumNumber`.
     * @dev Will revert if `_totalStakeHistory[quorumNumber]` is empty.
     */
    function getCurrentTotalStake(uint8 quorumNumber) external view returns (uint96) {
        return _totalStakeHistory[quorumNumber][_totalStakeHistory[quorumNumber].length - 1].stake;
    }

    /**
     * @notice Returns the `index`-th entry in the dynamic array of total stake, `_totalStakeHistory` for quorum `quorumNumber`.
     * @param quorumNumber The quorum number to get the stake for.
     * @param index Array index for lookup, within the dynamic array `_totalStakeHistory[quorumNumber]`.
     */
     function getTotalStakeUpdateAtIndex(
        uint8 quorumNumber,
        uint256 index
    ) external view returns (StakeUpdate memory) {
        return _totalStakeHistory[quorumNumber][index];
    } 

    /**
     * @notice Returns the total stake weight for quorum `quorumNumber`, at the `index`-th entry in the
     * `_totalStakeHistory[quorumNumber]` array if it was the stake at `blockNumber`. Reverts otherwise.
     * @param quorumNumber The quorum number to get the stake for.
     * @param index Array index for lookup, within the dynamic array `_totalStakeHistory[quorumNumber]`.
     * @param blockNumber Block number to make sure the stake is from.
     * @dev Function will revert if `index` is out-of-bounds.
     */
     function getTotalStakeAtBlockNumberFromIndex(
        uint8 quorumNumber,
        uint32 blockNumber,
        uint256 index
    ) external view returns (uint96) {
        StakeUpdate memory totalStakeUpdate = _totalStakeHistory[quorumNumber][index];
        _validateOperatorStakeUpdateAtBlockNumber(totalStakeUpdate, blockNumber);
        return totalStakeUpdate.stake;
    }

    /**
     * @notice Returns the indices of the total stakes for the provided `quorumNumbers` at the given `blockNumber`
     * @param blockNumber Block number to retrieve the stake indices from.
     * @param quorumNumbers The quorum numbers to get the stake indices for.
     * @dev Function will revert if there are no indices for the given `blockNumber`
     */
     function getTotalStakeIndicesAtBlockNumber(
        uint32 blockNumber,
        bytes calldata quorumNumbers
    ) external view returns (uint32[] memory) {
        uint32[] memory indices = new uint32[](quorumNumbers.length);
        for (uint256 i = 0; i < quorumNumbers.length; i++) {
            uint8 quorumNumber = uint8(quorumNumbers[i]);
            require(
                _totalStakeHistory[quorumNumber][0].updateBlockNumber <= blockNumber,
                "StakeRegistry.getTotalStakeIndicesAtBlockNumber: quorum has no stake history at blockNumber"
            );
            uint256 length = _totalStakeHistory[quorumNumber].length;
            for (uint256 j = 0; j < length; j++) {
                if (_totalStakeHistory[quorumNumber][length - j - 1].updateBlockNumber <= blockNumber) {
                    indices[i] = uint32(length - j - 1);
                    break;
                }
            }
        }
        return indices;
    }
}<|MERGE_RESOLUTION|>--- conflicted
+++ resolved
@@ -451,10 +451,6 @@
          * - blockNumber should be >= the update block number
          * - the next update block number should be either 0 or strictly greater than blockNumber
          */
-<<<<<<< HEAD
-        // TODO - should this fail if operatorStakeUpdate.stake == 0? This will be the case for the first entry in each quorum
-=======
->>>>>>> dde7c8f5
         require(
             blockNumber >= operatorStakeUpdate.updateBlockNumber,
             "StakeRegistry._validateOperatorStakeAtBlockNumber: operatorStakeUpdate is from after blockNumber"
