--- conflicted
+++ resolved
@@ -53,11 +53,7 @@
      * @param _metadataURI is the metadata URI for the AVS
      * @dev only callable by the owner
      */
-<<<<<<< HEAD
-    function setMetadataURI(string memory _metadataURI) public virtual onlyOwner {
-=======
     function updateAVSMetadataURI(string memory _metadataURI) public virtual onlyOwner {
->>>>>>> 59ebd32d
         _avsDirectory.updateAVSMetadataURI(_metadataURI);
     }
 
