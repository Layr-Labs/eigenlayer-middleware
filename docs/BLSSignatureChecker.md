--- conflicted
+++ resolved
@@ -90,11 +90,7 @@
     * `quorumNumbers` MUST be an ordered list of valid, initialized quorums
     * `params.nonSignerPubkeys` MUST ONLY contain unique pubkeys, in ascending order of their pubkey hash
 * For each quorum:
-<<<<<<< HEAD
-    * If stale stakes are forbidden (see [`BLSSignatureChecker.setStaleStakesForbidden`](#blssignaturecheckersetstalestakesforbidden)), check the last `quorumUpdateBlockNumber` is within `DelegationManager.minWithdrawalDelayBlocks` of `referenceBlockNumber`. This references a value in the EigenLayer core contracts - see [EigenLayer core docs][core-docs-m2] for more info.
-=======
     * If stale stakes are forbidden (see [`BLSSignatureChecker.setStaleStakesForbidden`](#blssignaturecheckersetstalestakesforbidden)), check the last `quorumUpdateBlockNumber` is within `DelegationManager.minWithdrawalDelayBlocks` of `referenceBlockNumber`. This references a value in the EigenLayer core contracts - see [EigenLayer core docs][core-docs-dev] for more info.
->>>>>>> 3dee20c5
     * Validate that each `params.quorumApks` corresponds to the quorum's apk at the `referenceBlockNumber`
 * For each historical state lookup, the `referenceBlockNumber` and provided index MUST point to a valid historical entry: 
     * `referenceBlockNumber` MUST come after the entry's `updateBlockNumber`
